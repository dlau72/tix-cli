# tix/cli.py -- cleaned, drop-in replacement preserving backup/restore feature
import click
import subprocess
import platform
import os
import sys
import copy
from rich.console import Console
from rich.table import Table
from pathlib import Path
from tix.storage.json_storage import TaskStorage
<<<<<<< HEAD
=======
# from tix.storage.context_storage import ContextStorage
>>>>>>> 6d84e028
from tix.storage.history import HistoryManager
from tix.storage.backup import create_backup, list_backups, restore_from_backup
from tix.models import Task
from rich.prompt import Prompt
from rich.markdown import Markdown
from datetime import datetime
<<<<<<< HEAD
=======
# from .storage import storage
# from .config import CONFIG
# from .context import context_storage
>>>>>>> 6d84e028

console = Console()
storage = TaskStorage()

def parse_time_estimate(time_str: str) -> int:
    """Parse time string like '2h', '30m', '1h30m' into minutes"""
    time_str = time_str.lower().strip()
    total_minutes = 0
    
    if 'h' in time_str:
        parts = time_str.split('h')
        hours = int(parts[0])
        total_minutes += hours * 60
        if len(parts) > 1 and parts[1]:
            mins = parts[1].replace('m', '').strip()
            if mins:
                total_minutes += int(mins)
    elif 'm' in time_str:
        total_minutes = int(time_str.replace('m', ''))
    else:
        total_minutes = int(time_str)
    
    return total_minutes


def format_time_helper(minutes: int) -> str:
    """Format minutes into human readable format"""
    if minutes < 60:
        return f"{minutes}m"
    hours = minutes // 60
    mins = minutes % 60
    if mins == 0:
        return f"{hours}h"
    return f"{hours}h {mins}m"

from typing import Optional, Dict, Any
import json


<<<<<<< HEAD
=======
# context_storage = ContextStorage()
>>>>>>> 6d84e028
history = HistoryManager()

@click.group(invoke_without_command=True)
@click.version_option(version="0.8.0", prog_name="tix", message='%(prog)s, version %(version)s (Python ' + platform.python_version() + ')')
@click.pass_context
def cli(ctx):
    """⚡ TIX - Lightning-fast terminal task manager

    Quick start:
      tix add "My task" -p high    # Add a high priority task
      tix ls                        # List all active tasks
      tix done 1                    # Mark task #1 as done
      tix context list              # List all contexts
      tix --help                    # Show all commands
    """
    if ctx.invoked_subcommand is None:
        ctx.invoke(ls)

# -----------------------
# Backup CLI group
# -----------------------
@cli.group(help="Backup and restore task data")
def backup():
    pass


@backup.command("create")
@click.argument("filename", required=False)
@click.option("--data-file", type=click.Path(), default=None, help="Path to tix data file (for testing/dev)")
def backup_create(filename, data_file):
    """Create a timestamped backup of your tasks file."""
    try:
        data_path = Path(data_file) if data_file else storage.storage_path
        bpath = create_backup(data_path, filename)
        console.print(f"[green]✔ Backup created:[/green] {bpath}")
    except Exception as e:
        console.print(f"[red]Backup failed:[/red] {e}")
        raise click.Abort()


@backup.command("list")
@click.option("--data-file", type=click.Path(), default=None, help="Path to tix data file (for testing/dev)")
def backup_list(data_file):
    """List available backups for the active tasks file."""
    try:
        data_path = Path(data_file) if data_file else storage.storage_path
        backups = list_backups(data_path)
        if not backups:
            console.print("[dim]No backups found[/dim]")
            return
        for b in backups:
            console.print(str(b))
    except Exception as e:
        console.print(f"[red]Failed to list backups:[/red] {e}")
        raise click.Abort()


@backup.command("restore")
@click.argument("backup_file", required=True)
@click.option("--data-file", type=click.Path(), default=None, help="Path to tix data file (for testing/dev)")
@click.option("-y", "--yes", is_flag=True, help="Skip confirmation")
def backup_restore(backup_file, data_file, yes):
    """Restore tasks from a previous backup. Will ask confirmation by default."""
    try:
        data_path = Path(data_file) if data_file else storage.storage_path
        if not yes:
            if not click.confirm(f"About to restore backup '{backup_file}'. This will overwrite your current tasks file. Continue?"):
                console.print("[yellow]Restore cancelled[/yellow]")
                return
        restore_from_backup(backup_file, data_path, require_confirm=False)
        console.print("[green]✔ Restore complete[/green]")
    except FileNotFoundError as e:
        console.print(f"[red]Restore failed:[/red] {e}")
        raise click.Abort()
    except RuntimeError as e:
        console.print(f"[yellow]{e}[/yellow]")
        raise click.Abort()
    except Exception as e:
        console.print(f"[red]Restore failed:[/red] {e}")
        raise click.Abort()


# -----------------------
# Top-level restore
# -----------------------
@cli.command("restore")
@click.argument("backup_file", required=True)
@click.option("--data-file", type=click.Path(), default=None, help="Path to tix data file (for testing/dev)")
@click.option("-y", "--yes", is_flag=True, help="Skip confirmation")
def restore(backup_file, data_file, yes):
    """
    Restore tasks from a previous backup (top-level command).
    Usage: tix restore <backup_file>
    """
    try:
        data_path = Path(data_file) if data_file else storage.storage_path
        if not yes:
            if not click.confirm(f"About to restore backup '{backup_file}'. This will overwrite your current tasks file. Continue?"):
                console.print("[yellow]Restore cancelled[/yellow]")
                return
        restore_from_backup(backup_file, data_path, require_confirm=False)
        console.print("[green]✔ Restore complete[/green]")
    except FileNotFoundError as e:
        console.print(f"[red]Restore failed:[/red] {e}")
        raise click.Abort()
    except RuntimeError as e:
        console.print(f"[yellow]{e}[/yellow]")
        raise click.Abort()
    except Exception as e:
        console.print(f"[red]Restore failed:[/red] {e}")
        raise click.Abort()


@cli.command()
@click.argument('task')
@click.option('--priority', '-p', default='medium',
              type=click.Choice(['low', 'medium', 'high']),
              help='Set task priority')
@click.option('--tag', '-t', multiple=True, help='Add tags to task')
@click.option('--attach', '-f', multiple=True, help='Attach file(s)')
@click.option('--link', '-l', multiple=True, help='Attach URL(s)')
@click.option('--estimate', '-e', help='Time estimate (e.g., 2h, 30m, 1h30m)')
def add(task, priority, tag, attach, link, estimate):
    """Add a new task"""
    from tix.config import CONFIG

    if not task or not task.strip():
        console.print("[red]✗[/red] Task text cannot be empty")
        sys.exit(1)

    estimate_minutes = None
    if estimate:
        try:
            estimate_minutes = parse_time_estimate(estimate)
        except ValueError:
            console.print("[red]✗[/red] Invalid time format. Use format like: 2h, 30m, 1h30m")
            return

    # Use config defaults if not specified
    if priority is None:
        priority = CONFIG.get('defaults', {}).get('priority', 'medium')
    
    # Merge config default tags with provided tags
    default_tags = CONFIG.get('defaults', {}).get('tags', [])
    all_tags = list(set(list(tag) + default_tags))
    
    new_task = storage.add_task(task, priority, all_tags, estimate=estimate_minutes)
    # Handle attachments
    if attach:
        attachment_dir = Path.home() / ".tix" / "attachments" / str(new_task.id)
        attachment_dir.mkdir(parents=True, exist_ok=True)
        for file_path in attach:
            try:
                src = Path(file_path).expanduser().resolve()
                if not src.exists():
                    console.print(f"[red]✗[/red] File not found: {file_path}")
                    continue
                dest = attachment_dir / src.name
                dest.write_bytes(src.read_bytes())
                new_task.attachments.append(str(dest))
            except Exception as e:
                console.print(f"[red]✗[/red] Failed to attach {file_path}: {e}")

    # Links
    if link:
        if not hasattr(new_task, "links"):
            new_task.links = []
        new_task.links.extend(link)

    storage.update_task(new_task, record_history=False)

    color = {'high': 'red', 'medium': 'yellow', 'low': 'green'}[priority]
    console.print(f"[green]✔[/green] Added task #{new_task.id}: [{color}]{task}[/{color}]")
    
    # Show notification if enabled
    if CONFIG.get('notifications', {}).get('on_creation', True):
        if all_tags:
            tag_color = CONFIG.get('colors', {}).get('tags', 'cyan')
            console.print(f"[dim]  Tags: [{tag_color}]{', '.join(all_tags)}[/{tag_color}][/dim]")
        if attach or link:
            console.print(f"[dim]  Attachments/Links added[/dim]")
        if estimate:
            console.print(f"[dim]  Estimated time: {new_task.format_time(estimate_minutes)}[/dim]")


@cli.command()
@click.option("--all", "-a", "show_all", is_flag=True, help="Show completed tasks too")
def ls(show_all):
    """List all tasks"""
    from tix.config import CONFIG

    tasks = storage.load_tasks() if show_all else storage.get_active_tasks()

    if not tasks:
        console.print("[dim]No tasks found. Use 'tix add' to create one![/dim]")
        return

    # Get display settings from config
    display_config = CONFIG.get('display', {})
    show_ids = display_config.get('show_ids', True)
    show_dates = display_config.get('show_dates', False)
    compact_mode = display_config.get('compact_mode', False)
    max_text_length = display_config.get('max_text_length', 0)

    # color settings
    priority_colors = CONFIG.get('colors', {}).get('priority', {})
    status_colors = CONFIG.get('colors', {}).get('status', {})
    tag_color = CONFIG.get('colors', {}).get('tags', 'cyan')

    title = "All Tasks" if show_all else "Tasks"
    table = Table(title=title)
    if show_ids:
        table.add_column("ID", style="cyan", width=4)
    table.add_column("✔", width=3)
    table.add_column("Priority", width=8)
    table.add_column("Task")
    if not compact_mode:
        table.add_column("Tags", style=tag_color)
    if show_dates:
        table.add_column("Created", style="dim")

    count = dict()

    for task in sorted(tasks, key=lambda t: (getattr(t, "completed", False), getattr(t, "id", 0))):
        status = "✔" if getattr(task, "completed", False) else "○"
        priority_color = priority_colors.get(getattr(task, "priority", "medium"),
                                            {'high': 'red', 'medium': 'yellow', 'low': 'green'}[getattr(task, "priority", "medium")])
        tags_str = ", ".join(getattr(task, "tags", [])) if getattr(task, "tags", None) else ""

        attach_icon = " 📎" if getattr(task, "attachments", None) or getattr(task, "links", None) else ""

        # text truncation
        text_val = getattr(task, "text", getattr(task, "task", ""))
        if max_text_length and max_text_length > 0 and len(text_val) > max_text_length:
            text_val = text_val[: max_text_length - 3] + "..."

        task_style = "dim strike" if getattr(task, "completed", False) else ""
        row = []
        if show_ids:
            row.append(str(getattr(task, "id", "")))
        row.append(status)
        row.append(f"[{priority_color}]{getattr(task, 'priority', '')}[/{priority_color}]")
        if getattr(task, "completed", False):
            row.append(f"[{task_style}]{text_val}[/{task_style}]{attach_icon}")
        else:
            row.append(f"{text_val}{attach_icon}")
        if not compact_mode:
            row.append(tags_str)
        if show_dates:
            created = getattr(task, "created", getattr(task, "created_at", None))
            if created:
                try:
                    created_date = datetime.fromisoformat(created).strftime('%Y-%m-%d')
                    row.append(created_date)
                except:
                    row.append("")
            else:
                row.append("")
        table.add_row(*row)
        count[getattr(task, "completed", False)] = count.get(getattr(task, "completed", False), 0) + 1

    console.print(table)
    if not compact_mode:
        console.print("\n")
    console.print(f"[cyan]Total tasks:{sum(count.values())}")
    console.print(f"[cyan]Active tasks:{count.get(False, 0)}")
    console.print(f"[green]Completed tasks:{count.get(True, 0)}")

    if show_all:
        active = len([t for t in tasks if not getattr(t, "completed", False)])
        completed = len([t for t in tasks if getattr(t, "completed", False)])
        console.print(f"\n[dim]Total: {len(tasks)} | Active: {active} | Completed: {completed}[/dim]")


@cli.command()
@click.argument("task_id", type=int)
def done(task_id):
    """Mark a task as done"""
    from tix.config import CONFIG

    task = storage.get_task(task_id)
    if not task:
        console.print(f"[red]✗[/red] Task #{task_id} not found")
        return

    if getattr(task, "completed", False):
        console.print(f"[yellow]![/yellow] Task #{task_id} already completed")
        return

    # mark and persist
    if hasattr(task, "mark_done"):
        task.mark_done()
    else:
        task.completed = True
        task.completed_at = datetime.now().isoformat()
    storage.update_task(task)

    if CONFIG.get('notifications', {}).get('on_completion', True):
        console.print(f"[green]✔[/green] Completed: {getattr(task, 'text', getattr(task, 'task', ''))}")
    else:
        console.print(f"[green]✔[/green] Task #{task_id} completed")


@cli.command()
@click.argument("task_id", type=int)
@click.option("--confirm", "-y", is_flag=True, help="Skip confirmation")
def rm(task_id, confirm):
    """Remove a task"""
    task = storage.get_task(task_id)
    if not task:
        console.print(f"[red]✗[/red] Task #{task_id} not found")
        return

    if not confirm:
        if not click.confirm(f"Are you sure you want to delete task #{task_id}: '{getattr(task, 'text', getattr(task, 'task', ''))}'?"):
            console.print("[yellow]⚠ Cancelled[/yellow]")
            return

    # Auto-backup
    try:
        bpath = create_backup(storage.storage_path)
        console.print(f"[dim]Backup created before delete:[/dim] {bpath}")
    except Exception as e:
        console.print(f"[red]Failed to create backup before delete:[/red] {e}")
        console.print("[red]Aborting delete.[/red]")
        return

    # delete
    if hasattr(storage, "delete_task"):
        ok = storage.delete_task(task_id)
        if ok:
            console.print(f"[red]✗[/red] Removed: {getattr(task, 'text', getattr(task, 'task', ''))}")
    elif hasattr(storage, "remove_task"):
        storage.remove_task(task_id)
        console.print(f"[red]✖ Task {task_id} removed[/red]")
    else:
        # fallback: write back without that task
        try:
            tasks = storage.load_tasks()
            remaining = [t for t in tasks if getattr(t, "id", None) != task_id]
            if hasattr(storage, "save_tasks"):
                storage.save_tasks(remaining)
            else:
                console.print(f"[red]✗[/red] Could not remove task {task_id} (no supported API).")
        except Exception as e:
            console.print(f"[red]✗[/red] Error removing task: {e}")


@cli.command()
@click.option("--completed/--active", default=True, help="Clear completed or active tasks")
@click.option("--force", "-f", is_flag=True, help="Skip confirmation")
def clear(completed, force):
    """Clear multiple tasks at once"""
    tasks = storage.load_tasks()
    if completed:
        to_clear = [t for t in tasks if getattr(t, "completed", False)]
        task_type = "completed"
    else:
        to_clear = [t for t in tasks if not getattr(t, "completed", False)]
        task_type = "active"

    if not to_clear:
        console.print(f"[yellow]No {task_type} tasks to clear[/yellow]")
        return

    count = len(to_clear)
    if not force:
        console.print(f"[yellow]About to clear {count} {task_type} task(s):[/yellow]")
        for task in to_clear[:5]:
            console.print(f"  - {getattr(task, 'text', getattr(task, 'task', ''))}")
        if count > 5:
            console.print(f"  ... and {count - 5} more")
        if not click.confirm("Continue?"):
            console.print("[dim]Cancelled[/dim]")
            return

    # Backup before clear
    try:
        bpath = create_backup(storage.storage_path)
        console.print(f"[dim]Backup created before clear:[/dim] {bpath}")
    except Exception as e:
        console.print(f"[red]Failed to create backup before clear:[/red] {e}")
        console.print("[red]Aborting clear.[/red]")
        return

    if completed:
        storage.clear_completed()
    else:
        storage.clear_active()

    console.print(f"[green]✔[/green] Cleared {count} {task_type} task(s)")

@cli.command()
@click.argument("task_id", type=int)
@click.option('--text', '-t', help='New task text')
@click.option('--priority', '-p', type=click.Choice(['low', 'medium', 'high']), help='New priority')
@click.option('--add-tag', multiple=True, help='Add tags')
@click.option('--remove-tag', multiple=True, help='Remove tags')
@click.option('--attach', '-f', multiple=True, help='Attach file(s)')
@click.option('--link', '-l', multiple=True, help='Attach URL(s)')
def edit(task_id, text, priority, add_tag, remove_tag, attach, link):
    """Edit a task"""
    task = storage.get_task(task_id)
    if not task:
        console.print(f"[red]✗[/red] Task #{task_id} not found")
        return

    changes = []
    if text:
        old = getattr(task, "text", getattr(task, "task", ""))
        task.text = text
        changes.append(f"text: '{old}' → '{text}'")
    if priority:
        old = getattr(task, "priority", None)
        task.priority = priority
        changes.append(f"priority: {old} → {priority}")
    for tag in add_tag:
        if tag not in getattr(task, "tags", []):
            if not hasattr(task, "tags"):
                task.tags = []
            task.tags.append(tag)
            changes.append(f"+tag: '{tag}'")
    for tag in remove_tag:
        if tag in getattr(task, "tags", []):
            task.tags.remove(tag)
            changes.append(f"-tag: '{tag}'")

    if attach:
        attachment_dir = Path.home() / ".tix" / "attachments" / str(task.id)
        attachment_dir.mkdir(parents=True, exist_ok=True)
        for file_path in attach:
            try:
                src = Path(file_path).expanduser().resolve()
                if not src.exists():
                    console.print(f"[red]✗[/red] File not found: {file_path}")
                    continue
                dest = attachment_dir / src.name
                dest.write_bytes(src.read_bytes())
                if not hasattr(task, "attachments"):
                    task.attachments = []
                task.attachments.append(str(dest))
            except Exception as e:
                console.print(f"[red]✗[/red] Failed to attach {file_path}: {e}")
        changes.append(f"attachments added: {[Path(f).name for f in attach]}")

    if link:
        if not hasattr(task, "links"):
            task.links = []
        task.links.extend(link)
        changes.append(f"links added: {list(link)}")

    if changes:
        storage.update_task(task)
        from tix.config import CONFIG
        if CONFIG.get('notifications', {}).get('on_update', True):
            console.print(f"[green]✔[/green] Updated task #{task_id}:")
            for c in changes:
                console.print(f"  • {c}")
        else:
            console.print(f"[green]✔[/green] Task #{task_id} updated")
    else:
        console.print("[yellow]No changes made[/yellow]")


@cli.command()
@click.argument("task_id", type=int)
def undo(task_id):
    """Mark a completed task as active again"""
    task = storage.get_task(task_id)
    if not task:
        console.print(f"[red]✗[/red] Task #{task_id} not found")
        return

    if not task.completed:
        console.print(f"[yellow]![/yellow] Task #{task_id} is not completed")
        return

    task.completed = False
    task.completed_at = None
    storage.update_task(task)
    console.print(f"[green]✔[/green] Reactivated: {task.text}")

@cli.command(name="done-all")
@click.argument("task_ids", nargs=-1, type=int, required=True)
def done_all(task_ids):
    """Mark multiple tasks as done (with undo/redo support)."""
    tasks = storage.load_tasks()
    task_map = {t.id: t for t in tasks}
    before = {}
    after = {}
    completed = []
    not_found = []
    already_done = []

    for tid in task_ids:
        task = task_map.get(tid)
        if not task:
            not_found.append(tid)
            continue
        if getattr(task, "completed", False):
            already_done.append(tid)
            continue
        before[tid] = copy.deepcopy(task.to_dict())
        task.completed = True
        task.completed_at = datetime.now().isoformat()
        after[tid] = task.to_dict()
        completed.append((tid, task.text))
        storage.update_task(task, record_history=False)

    if not completed:
        if not_found:
            console.print(f"[red]Not found: {', '.join(map(str, not_found))}[/red]")
        if already_done:
            console.print(f"[yellow]Already done: {', '.join(map(str, already_done))}[/yellow]")
        return

    storage.save_tasks(list(task_map.values()))
    storage.history.record({
        "op": "done-all",
        "before": before,
        "after": after
    })

    console.print("[green]✔ Completed:[/green]")
    for tid, text in completed:
        console.print(f"  #{tid}: {text}")
    if already_done:
        console.print(f"[yellow]Already done: {', '.join(map(str, already_done))}[/yellow]")
    if not_found:
        console.print(f"[red]Not found: {', '.join(map(str, not_found))}[/red]")


@cli.command()
@click.argument("task_id", type=int)
@click.argument("priority", type=click.Choice(["low", "medium", "high"]))
def priority(task_id, priority):
    """Quick priority change"""
    task = storage.get_task(task_id)
    if not task:
        console.print(f"[red]✗[/red] Task #{task_id} not found")
        return
    old_priority = getattr(task, "priority", None)
    task.priority = priority
    storage.update_task(task)
    color = {"high": "red", "medium": "yellow", "low": "green"}[priority]
    console.print(f"[green]✔[/green] Changed priority: {old_priority} → [{color}]{priority}[/{color}]")

def apply(op):
    """Re-apply an operation (used for redo)"""
    op_type = op["op"]
    if op_type == "add":
        tasks = storage.load_tasks()
        tasks.append(Task.from_dict(op["after"]))
        storage.save_tasks(sorted(tasks, key=lambda t: t.id))
    elif op_type == "update":
        storage.update_task(Task.from_dict(op["after"]), record_history=False)
    elif op_type == "delete":
        storage.delete_task(op["before"]["id"], record_history=False)
    elif op_type == "done-all":
        tasks = storage.load_tasks()
        for tid, after_state in op["after"].items():
            for i, t in enumerate(tasks):
                if t.id == int(tid):
                    tasks[i] = Task.from_dict(after_state)
        storage.save_tasks(tasks)
    elif op_type.startswith("clear"):
        tasks = storage.load_tasks()
        # remove all tasks that were cleared
        tasks = [t for t in tasks if str(t.id) not in op["before"]]
        storage.save_tasks(tasks)


def apply_inverse(op):
    """Apply the inverse of an operation (used for undo)"""
    op_type = op["op"]
    if op_type == "add":
        storage.delete_task(op["after"]["id"], record_history=False)
    elif op_type == "update":
        storage.update_task(Task.from_dict(op["before"]), record_history=False)
    elif op_type == "delete":
        tasks = storage.load_tasks()
        tasks.append(Task.from_dict(op["before"]))
        storage.save_tasks(sorted(tasks, key=lambda t: t.id))
    elif op_type == "done-all":
        tasks = storage.load_tasks()
        for tid, before_state in op["before"].items():
            for i, t in enumerate(tasks):
                if t.id == int(tid):
                    tasks[i] = Task.from_dict(before_state)
        storage.save_tasks(tasks)
    elif op_type.startswith("clear"):
        tasks = storage.load_tasks()
        for tid, task_data in op["before"].items():
            tasks.append(Task.from_dict(task_data))
        storage.save_tasks(sorted(tasks, key=lambda t: t.id))


@cli.command()
def undo():
    """Undo the last operation"""
    op = history.pop_undo()
    if not op:
        console.print("[yellow]No operations to undo[/yellow]")
        return

    apply_inverse(op)
    console.print(f"[green]✔ Undo complete[/green]")

@cli.command()
def redo():
    """Redo the last undone operation"""
    op = history.pop_redo()
    if not op:
        console.print("[yellow]No operations to redo[/yellow]")
        return

    apply(op)
    console.print(f"[green]✔ Redo complete[/green]")
        
@click.argument("name")
@click.argument("from_id", type=int)
@click.argument("to_id", type=int)
def move(from_id, to_id):
    """Move/renumber a task to a different ID"""
    if from_id == to_id:
        console.print("[yellow]Source and destination IDs are the same[/yellow]")
        return
    src = storage.get_task(from_id)
    if not src:
        console.print(f"[red]✗[/red] Task #{from_id} not found")
        return
    if storage.get_task(to_id):
        console.print(f"[red]✗[/red] Task #{to_id} already exists")
        return
    tasks = storage.load_tasks()
    tasks = [t for t in tasks if getattr(t, "id", None) != from_id]
    src.id = to_id
    tasks.append(src)
    if hasattr(storage, "save_tasks"):
        storage.save_tasks(sorted(tasks, key=lambda t: t.id))
    else:
        for t in tasks:
            storage.update_task(t)
    console.print(f"[green]✔[/green] Moved task from #{from_id} to #{to_id}")


@cli.command()
@click.argument("query")
@click.option("--tag", "-t", help="Filter by tag")
@click.option("--priority", "-p", type=click.Choice(["low", "medium", "high"]), help="Filter by priority")
@click.option("--completed", "-c", is_flag=True, help="Search in completed tasks")
def search(query, tag, priority, completed):
    """Search tasks by text"""
    tasks = storage.load_tasks()
    if not completed:
        tasks = [t for t in tasks if not getattr(t, "completed", False)]
    q = query.lower()
    results = [t for t in tasks if q in getattr(t, "text", getattr(t, "task", "")).lower()]
    if tag:
        results = [t for t in results if tag in getattr(t, "tags", [])]
    if priority:
        results = [t for t in results if getattr(t, "priority", None) == priority]
    if not results:
        console.print(f"[dim]No tasks matching '{query}'[/dim]")
        return
    table = Table()
    table.add_column("ID", style="cyan", width=4)
    table.add_column("✔", width=3)
    table.add_column("Priority", width=8)
    table.add_column("Task")
    table.add_column("Tags", style="dim")
    for t in results:
        status = "✔" if getattr(t, "completed", False) else "○"
        priority_color = {"high": "red", "medium": "yellow", "low": "green"}.get(getattr(t, "priority", "medium"), "yellow")
        tags_str = ", ".join(getattr(t, "tags", [])) if getattr(t, "tags", None) else ""
        ttext = getattr(t, "text", getattr(t, "task", ""))
        highlighted = ttext.replace(query, f"[bold yellow]{query}[/bold yellow]") if query.lower() in ttext.lower() else ttext
        table.add_row(str(getattr(t, "id", "")), status, f"[{priority_color}]{getattr(t, 'priority', '')}[/{priority_color}]", highlighted, tags_str)
    console.print(table)


# ---- Saved filters: replace the old `filter` command with this group ----
from typing import Optional, Dict, Any
import json

FILTERS_PATH = Path.home() / ".tix" / "filters.json"
FILTERS_PATH.parent.mkdir(parents=True, exist_ok=True)


def _load_saved_filters() -> Dict[str, Dict[str, Any]]:
    """Return mapping name -> filter-params"""
    if not FILTERS_PATH.exists():
        return {}
    try:
        with FILTERS_PATH.open("r", encoding="utf-8") as f:
            data = json.load(f)
            if isinstance(data, dict):
                return data
            return {}
    except Exception:
        return {}


def _save_saved_filters(filters: Dict[str, Dict[str, Any]]) -> bool:
    try:
        with FILTERS_PATH.open("w", encoding="utf-8") as f:
            json.dump(filters, f, indent=2, sort_keys=True)
        return True
    except Exception:
        return False

@cli.group()
def filter():
    """Manage and apply saved filters"""
    pass


@filter.command("apply")
@click.option("--priority", "-p", type=click.Choice(["low", "medium", "high"]), help="Filter by priority")
@click.option("--tag", "-t", help="Filter by tag")
@click.option("--completed/--active", "-c/-a", default=None, help="Filter by completion status")
@click.option("--saved", "-s", "saved_name", help="Apply a saved filter by name")
def filter_apply(priority: Optional[str], tag: Optional[str], completed: Optional[bool], saved_name: Optional[str]):
    """
    Apply a filter (immediately). Use --saved <name> to apply saved filters.
    If --saved is provided, any inline options are ignored (saved filter takes precedence).
    """
    # If saved filter requested, load and override CLI params
    if saved_name:
        saved = _load_saved_filters().get(saved_name)
        if not saved:
            console.print(f"[red]✗[/red] Saved filter '{saved_name}' not found")
            return
        priority = saved.get("priority")
        tag = saved.get("tag")
        completed = saved.get("completed")

    # Now perform filtering (same UX as previous 'filter' command)
    tasks = storage.load_tasks() if hasattr(storage, "load_tasks") else []

    # completion filter: None = all, True = completed, False = active
    if completed is not None:
        tasks = [t for t in tasks if getattr(t, "completed", False) == completed]

    if priority:
        tasks = [t for t in tasks if getattr(t, "priority", None) == priority]

    if tag:
        tasks = [t for t in tasks if tag in getattr(t, "tags", [])]

    if not tasks:
        console.print("[dim]No matching tasks[/dim]")
        return

    # Build filter description
    filters_desc = []
    if priority:
        filters_desc.append(f"priority={priority}")
    if tag:
        filters_desc.append(f"tag='{tag}'")
    if completed is not None:
        filters_desc.append("completed" if completed else "active")
    filter_desc = " AND ".join(filters_desc) if filters_desc else "all"
    console.print(f"[bold]{len(tasks)} task(s) matching [{filter_desc}]:[/bold]\n")

    table = Table()
    table.add_column("ID", style="cyan", width=4)
    table.add_column("✔", width=3)
    table.add_column("Priority", width=8)
    table.add_column("Task")
    table.add_column("Tags", style="dim")

    for task in sorted(tasks, key=lambda t: (getattr(t, "completed", False), getattr(t, "id", 0))):
        status = "✔" if getattr(task, "completed", False) else "○"
        priority_color = {"high": "red", "medium": "yellow", "low": "green"}.get(getattr(task, "priority", "medium"), "yellow")
        tags_str = ", ".join(getattr(task, "tags", [])) if getattr(task, "tags", None) else ""
        table.add_row(
            str(getattr(task, "id", "")),
            status,
            f"[{priority_color}]{getattr(task, 'priority', '')}[/{priority_color}]",
            getattr(task, "text", getattr(task, "task", "")),
            tags_str,
        )

    console.print(table)


@filter.command("save")
@click.argument("name")
@click.option("--priority", "-p", type=click.Choice(["low", "medium", "high"]), help="Filter by priority")
@click.option("--tag", "-t", help="Filter by tag")
@click.option("--completed/--active", "-c/-a", default=None, help="Filter by completion status")
@click.option("--force", "-f", is_flag=True, help="Overwrite existing saved filter of same name")
def filter_save(name: str, priority: Optional[str], tag: Optional[str], completed: Optional[bool], force: bool):
    """
    Save a filter under <name>. Later you can apply it with `tix filter apply --saved <name>`.
    Example: tix filter save work -t work -p high
    """
    filters = _load_saved_filters()
    if name in filters and not force:
        console.print(f"[red]✗[/red] A saved filter named '{name}' already exists. Use --force to overwrite.")
        return

    storage_obj = {
        "priority": priority,
        "tag": tag,
        # store completed as True/False/null
        "completed": None if completed is None else (True if completed else False),
        "saved_at": datetime.now().isoformat()
    }

    # Remove empty keys
    storage_obj = {k: v for k, v in storage_obj.items() if v is not None}
    filters[name] = storage_obj
    if _save_saved_filters(filters):
        console.print(f"[green]✔[/green] Saved filter '{name}'")
        # quick usage hint
        parts = []
        if "priority" in storage_obj:
            parts.append(f"-p {storage_obj['priority']}")
        if "tag" in storage_obj:
            parts.append(f"-t {storage_obj['tag']}")
        if "completed" in storage_obj:
            parts.append("--completed" if storage_obj["completed"] else "--active")
        if parts:
            console.print(f"[dim]Use: tix filter apply --saved {name}  (equivalent: tix filter apply {' '.join(parts)})[/dim]")
    else:
        console.print(f"[red]✗[/red] Failed to save filter '{name}'")


@filter.command("list")
def filter_list():
    """List saved filters"""
    filters = _load_saved_filters()
    if not filters:
        console.print("[dim]No saved filters[/dim]")
        return

    table = Table(title="Saved Filters")
    table.add_column("Name", style="cyan")
    table.add_column("Filter", style="dim")
    table.add_column("Saved At", style="green", width=22)

    for name, obj in sorted(filters.items(), key=lambda x: x[0]):
        parts = []
        if "priority" in obj:
            parts.append(f"priority={obj['priority']}")
        if "tag" in obj:
            parts.append(f"tag='{obj['tag']}'")
        if "completed" in obj:
            parts.append("completed" if obj["completed"] else "active")
        filter_desc = " AND ".join(parts) if parts else "all"
        saved_at = obj.get("saved_at", "-")
        table.add_row(name, filter_desc, saved_at)

    console.print(table)
# ---- end saved filters ----



@cli.command()
@click.option("--no-tags", is_flag=True, help="Show tasks without tags")
def tags(no_tags):
    """List all unique tags or tasks without tags"""
    tasks = storage.load_tasks()
    if no_tags:
        untagged = [t for t in tasks if not getattr(t, "tags", [])]
        if not untagged:
            console.print("[dim]All tasks have tags[/dim]")
            return
        console.print(f"[bold]{len(untagged)} task(s) without tags:[/bold]\n")
        for t in untagged:
            status = "✔" if getattr(t, "completed", False) else "○"
            console.print(f"{status} #{getattr(t,'id','')}: {getattr(t,'text',getattr(t,'task',''))}")
    else:
        tag_counts = {}
        for t in tasks:
            for tg in getattr(t, "tags", []):
                tag_counts[tg] = tag_counts.get(tg, 0) + 1
        if not tag_counts:
            console.print("[dim]No tags found[/dim]")
            return
        console.print("[bold]Tags in use:[/bold]\n")
        for tg, cnt in sorted(tag_counts.items(), key=lambda x: (-x[1], x[0])):
            console.print(f"  • {tg} ({cnt} task{'s' if cnt != 1 else ''})")


@cli.command()
@click.option("--detailed", "-d", is_flag=True, help="Show detailed breakdown")
def stats(detailed):
    """Show task statistics"""
    from tix.commands.stats import show_stats
    show_stats(storage)
    if detailed:
        tasks = storage.load_tasks()
        if tasks:
            console.print("\n[bold]Detailed Breakdown:[/bold]\n")
            from collections import defaultdict
            by_day = defaultdict(list)
            for t in tasks:
                if getattr(t, "completed", False) and getattr(t, "completed_at", None):
                    try:
                        day = datetime.fromisoformat(getattr(t, "completed_at")).date()
                    except Exception:
                        continue
                    by_day[day].append(t)
            if by_day:
                console.print("[bold]Recent Completions:[/bold]")
                for day in sorted(by_day.keys(), reverse=True)[:5]:
                    console.print(f"  • {day}: {len(by_day[day])} task(s)")


@cli.command()
@click.option('--format', '-f', type=click.Choice(['text', 'json','markdown']), default='text', help='Output format')
@click.option('--output', '-o', type=click.Path(), help='Output to file')
def report(format, output):
    """Generate a task report"""
    tasks = storage.load_tasks()
    if not tasks:
        console.print("[dim]No tasks to report[/dim]")
        return
    active = [t for t in tasks if not getattr(t, "completed", False)]
    completed = [t for t in tasks if getattr(t, "completed", False)]
    if format == "json":
        import json
        report_data = {'generated': datetime.now().isoformat(),
                       'summary': {'total': len(tasks), 'active': len(active), 'completed': len(completed)},
                       'tasks': [t.to_dict() for t in tasks]}
        report_text = json.dumps(report_data, indent=2)
    elif format == 'markdown':
        lines = ["# TIX Task Report", "", f"**Generated:** {datetime.now().strftime('%Y-%m-%d %H:%M')}", "", "## Summary", "", f"- **Total Tasks:** {len(tasks)}", f"- **Active:** {len(active)}", f"- **Completed:** {len(completed)}", ""]
        for t in active:
            tags = f" `{', '.join(getattr(t,'tags',[]))}`" if getattr(t,'tags',None) else ""
            lines.append(f"- [ ] **#{getattr(t,'id','')}** {getattr(t,'text',getattr(t,'task',''))}{tags}")
        if completed:
            lines.append("")
            lines.append("## Completed Tasks")
            lines.append("")
            lines.append("| ID | Task | Priority | Tags | Completed At |")
            lines.append("|---|---|---|---|---|")
            for t in completed:
                tags = ", ".join([f"`{x}`" for x in getattr(t,'tags',[])]) if getattr(t,'tags',None) else "-"
                comp = getattr(t,'completed_at', "-")
                lines.append(f"| #{getattr(t,'id','')} | ~~{getattr(t,'text',getattr(t,'task',''))}~~ | {getattr(t,'priority','')} | {tags} | {comp} |")
        report_text = "\n".join(lines)
    else:
        lines = ["TIX TASK REPORT", "="*40, f"Generated: {datetime.now().strftime('%Y-%m-%d %H:%M')}", "", f"Total Tasks: {len(tasks)}", f"Active: {len(active)}", f"Completed: {len(completed)}", "", "ACTIVE TASKS:", "-"*20]
        for t in active:
            tags = f" [{', '.join(getattr(t,'tags',[]))}]" if getattr(t,'tags',None) else ""
            lines.append(f"#{getattr(t,'id','')} [{getattr(t,'priority','')}] {getattr(t,'text',getattr(t,'task',''))}{tags}")
        lines.append("")
        lines.append("COMPLETED TASKS:")
        lines.append("-"*20)
        for t in completed:
            tags = f" [{', '.join(getattr(t,'tags',[]))}]" if getattr(t,'tags',None) else ""
            lines.append(f"#{getattr(t,'id','')} ✔ {getattr(t,'text',getattr(t,'task',''))}{tags}")
        report_text = "\n".join(lines)
    if output:
        Path(output).write_text(report_text)
        console.print(f"[green]✔[/green] Report saved to {output}")
    else:
        console.print(report_text)


@cli.command()
@click.argument('task_id', type=int)
def open(task_id):
    """Open all attachments and links for a task"""
    task = storage.get_task(task_id)
    if not task:
        console.print(f"[red]✗[/red] Task #{task_id} not found")
        return
    if not getattr(task, "attachments", None) and not getattr(task, "links", None):
        console.print(f"[yellow]![/yellow] Task {task_id} has no attachments or links")
        return

    def safe_open(path_or_url, is_link=False):
        system = platform.system()
        try:
            if system == "Linux":
                if "microsoft" in platform.release().lower():
                    subprocess.Popen(["explorer.exe", str(path_or_url)], stdout=subprocess.DEVNULL, stderr=subprocess.DEVNULL)
                else:
                    subprocess.Popen(["xdg-open", str(path_or_url)], stdout=subprocess.DEVNULL, stderr=subprocess.DEVNULL)
            elif system == "Darwin":
                subprocess.Popen(["open", str(path_or_url)], stdout=subprocess.DEVNULL, stderr=subprocess.DEVNULL)
            elif system == "Windows":
                subprocess.Popen(["explorer.exe", str(path_or_url)], stdout=subprocess.DEVNULL, stderr=subprocess.DEVNULL)
            console.print(f"[green]✔[/green] Opened {'link' if is_link else 'file'}: {path_or_url}")
        except Exception as e:
            console.print(f"[yellow]![/yellow] Could not open {'link' if is_link else 'file'}: {path_or_url} ({e})")

    for file_path in getattr(task, "attachments", []):
        p = Path(file_path)
        if not p.exists():
            console.print(f"[red]✗[/red] File not found: {file_path}")
            continue
        safe_open(p)
    for url in getattr(task, "links", []):
        safe_open(url, is_link=True)


@cli.command()
@click.option('--all', '-a', 'show_all', is_flag=True, help='Show completed tasks too')
def interactive(show_all):
    """launch interactive terminal ui"""
    try:
        from tix.tui.app import Tix
    except Exception as e:
        console.print(f"[red]failed to load tui: {e}[/red]")
        sys.exit(1)
    app = Tix(show_all=show_all)
    app.run()


@cli.group()
def config():
    """Manage TIX configuration settings"""
    pass


@config.command('init')
def config_init():
    """Initialize configuration file with defaults"""
    from tix.config import create_default_config_if_not_exists, get_config_path

    if create_default_config_if_not_exists():
        console.print(f"[green]✔[/green] Created default config at {get_config_path()}")
    else:
        console.print(f"[yellow]![/yellow] Config file already exists at {get_config_path()}")


@config.command('show')
@click.option('--key', '-k', help='Show specific config key (e.g., defaults.priority)')
def config_show(key):
    """Show current configuration"""
    from tix.config import load_config, get_config_value, get_config_path
    import yaml

    if key:
        value = get_config_value(key)
        if value is None:
            console.print(f"[red]✗[/red] Config key '{key}' not found")
        else:
            console.print(f"[cyan]{key}:[/cyan] {value}")
    else:
        config = load_config()
        console.print(f"[bold]Configuration from {get_config_path()}:[/bold]\n")
        console.print(yaml.dump(config, default_flow_style=False, sort_keys=False))


@config.command('set')
@click.argument('key')
@click.argument('value')
def config_set(key, value):
    """Set a configuration value (e.g., tix config set defaults.priority high)"""
    from tix.config import set_config_value

    # Try to parse value as YAML to support different types
    import yaml
    try:
        parsed_value = yaml.safe_load(value)
    except yaml.YAMLError:
        parsed_value = value

    if set_config_value(key, parsed_value):
        console.print(f"[green]✔[/green] Set {key} = {parsed_value}")
    else:
        console.print(f"[red]✗[/red] Failed to set configuration")


@config.command('get')
@click.argument('key')
def config_get(key):
    """Get a configuration value"""
    from tix.config import get_config_value

    value = get_config_value(key)
    if value is None:
        console.print(f"[red]✗[/red] Config key '{key}' not found")
    else:
        console.print(f"{value}")


@config.command('reset')
@click.option('--confirm', '-y', is_flag=True, help='Skip confirmation')
def config_reset(confirm):
    """Reset configuration to defaults"""
    from tix.config import DEFAULT_CONFIG, save_config, get_config_path

    if not confirm:
        if not click.confirm("Are you sure you want to reset configuration to defaults?"):
            console.print("[yellow]⚠ Cancelled[/yellow]")
            return

    if save_config(DEFAULT_CONFIG):
        console.print(f"[green]✔[/green] Reset configuration to defaults at {get_config_path()}")
    else:
        console.print(f"[red]✗[/red] Failed to reset configuration")


@config.command('path')
def config_path():
    """Show path to configuration file"""
    from tix.config import get_config_path
    console.print(get_config_path())


@config.command('edit')
def config_edit():
    """Open configuration file in default editor"""
    from tix.config import get_config_path, create_default_config_if_not_exists

    create_default_config_if_not_exists()
    config_path = get_config_path()

    editor = os.environ.get('EDITOR', 'nano')
    try:
        subprocess.run([editor, config_path])
        console.print(f"[green]✔[/green] Configuration edited")
    except Exception as e:
        console.print(f"[red]✗[/red] Failed to open editor: {e}")
        console.print(f"[dim]Try: export EDITOR=vim or export EDITOR=nano[/dim]")

@cli.command()
@click.argument('task_id', type=int)
def start(task_id):
    """Start time tracking for a task"""
    task = storage.get_task(task_id)
    if not task:
        console.print(f"[red]✗[/red] Task #{task_id} not found")
        return
    
    if task.completed:
        console.print(f"[yellow]![/yellow] Cannot start timer on completed task")
        return
    
    for t in storage.load_tasks():
        if t.is_timer_running() and t.id != task_id:
            console.print(f"[yellow]![/yellow] Task #{t.id} timer is already running")
            console.print(f"[dim]Stop it first with: tix stop {t.id}[/dim]")
            return
    
    if task.is_timer_running():
        duration = task.get_current_session_duration()
        console.print(f"[yellow]![/yellow] Timer already running for {task.format_time(duration)}")
        return
    
    try:
        task.start_timer()
        storage.update_task(task)
        console.print(f"[green]⏱[/green] Started timer for task #{task_id}: {task.text}")
        if task.estimate:
            console.print(f"[dim]  Estimated: {task.format_time(task.estimate)}[/dim]")
    except ValueError as e:
        console.print(f"[red]✗[/red] {str(e)}")


@cli.command()
@click.argument('task_id', type=int)
def stop(task_id):
    """Stop time tracking for a task"""
    task = storage.get_task(task_id)
    if not task:
        console.print(f"[red]✗[/red] Task #{task_id} not found")
        return
    
    if not task.is_timer_running():
        console.print(f"[yellow]![/yellow] No timer running for task #{task_id}")
        return
    
    try:
        duration = task.stop_timer()
        storage.update_task(task)
        
        console.print(f"[green]⏹[/green] Stopped timer for task #{task_id}")
        console.print(f"[cyan]  Session duration: {task.format_time(duration)}[/cyan]")
        console.print(f"[dim]  Total time spent: {task.format_time(task.time_spent)}[/dim]")
        
        if task.estimate:
            remaining = task.get_time_remaining()
            if remaining > 0:
                console.print(f"[dim]  Remaining: {task.format_time(remaining)}[/dim]")
            elif remaining < 0:
                console.print(f"[yellow]  Over estimate by: {task.format_time(abs(remaining))}[/yellow]")
            else:
                console.print("[green]  Completed within estimate![/green]")
    except ValueError as e:
        console.print(f"[red]✗[/red] {str(e)}")


@cli.command()
@click.argument('task_id', type=int, required=False)
def status(task_id):
    """Show timer status for a task or all tasks"""
    if task_id:
        task = storage.get_task(task_id)
        if not task:
            console.print(f"[red]✗[/red] Task #{task_id} not found")
            return
        
        if task.is_timer_running():
            duration = task.get_current_session_duration()
            console.print(f"[green]⏱[/green] Timer running for task #{task_id}: {task.text}")
            console.print(f"[cyan]  Current session: {task.format_time(duration)}[/cyan]")
            console.print(f"[dim]  Total time: {task.format_time(task.time_spent + duration)}[/dim]")
        else:
            console.print(f"[dim]No timer running for task #{task_id}[/dim]")
            if task.time_spent > 0:
                console.print(f"[dim]Total time spent: {task.format_time(task.time_spent)}[/dim]")
    else:
        tasks = storage.load_tasks()
        running_tasks = [t for t in tasks if t.is_timer_running()]
        
        if running_tasks:
            for task in running_tasks:
                duration = task.get_current_session_duration()
                console.print(f"[green]⏱[/green] Task #{task.id}: {task.text}")
                console.print(f"[cyan]  Running for: {task.format_time(duration)}[/cyan]")
        else:
            console.print("[dim]No active timers[/dim]")


@cli.command()
@click.option('--period', '-p', type=click.Choice(['week', 'month', 'all']), 
              default='week', help='Time period for report')
def timereport(period):
    """Generate time tracking report"""
    from datetime import timedelta
    
    tasks = storage.load_tasks()
    now = datetime.now()
    
    if period == 'week':
        start_date = now - timedelta(days=7)
        title = "Weekly Time Report"
    elif period == 'month':
        start_date = now - timedelta(days=30)
        title = "Monthly Time Report"
    else:
        start_date = None
        title = "All Time Report"
    
    relevant_tasks = []
    for task in tasks:
        if task.time_spent > 0:
            if start_date:
                task_logs = [log for log in task.time_logs 
                           if datetime.fromisoformat(log['ended_at']) >= start_date]
                if task_logs:
                    relevant_tasks.append((task, sum(log['duration'] for log in task_logs)))
            else:
                relevant_tasks.append((task, task.time_spent))
    
    if not relevant_tasks:
        console.print(f"[dim]No time tracked in the {period}[/dim]")
        return
    
    console.print(f"\n[bold cyan]{title}[/bold cyan]\n")
    
    table = Table()
    table.add_column("ID", style="cyan", width=4)
    table.add_column("Task")
    table.add_column("Estimated", style="dim", width=10)
    table.add_column("Spent", style="yellow", width=10)
    table.add_column("Remaining", width=10)
    table.add_column("Status", width=8)
    
    total_estimated = 0
    total_spent = 0
    
    for task, time_in_period in relevant_tasks:
        estimate_str = task.format_time(task.estimate) if task.estimate else "-"
        spent_str = task.format_time(time_in_period)
        
        if task.estimate:
            total_estimated += task.estimate
            remaining = task.get_time_remaining()
            if remaining > 0:
                remaining_str = task.format_time(remaining)
                status = "✓" if task.completed else "→"
                status_color = "green" if task.completed else "blue"
            elif remaining < 0:
                remaining_str = f"+{task.format_time(abs(remaining))}"
                status = "⚠"
                status_color = "yellow"
            else:
                remaining_str = "0m"
                status = "✓"
                status_color = "green"
        else:
            remaining_str = "-"
            status = "✓" if task.completed else "→"
            status_color = "green" if task.completed else "blue"
        
        total_spent += time_in_period
        
        table.add_row(
            str(task.id),
            task.text[:40] + "..." if len(task.text) > 40 else task.text,
            estimate_str,
            spent_str,
            remaining_str,
            f"[{status_color}]{status}[/{status_color}]"
        )
    
    console.print(table)
    
    console.print(f"\n[bold]Summary:[/bold]")
    if total_estimated > 0:
        console.print(f"  Total estimated: {format_time_helper(total_estimated)}")
    console.print(f"  Total spent: {format_time_helper(total_spent)}")
    if total_estimated > 0:
        efficiency = (total_estimated / max(total_spent, 1)) * 100
        console.print(f"  Efficiency: {efficiency:.1f}%")

if __name__ == '__main__':
    cli()<|MERGE_RESOLUTION|>--- conflicted
+++ resolved
@@ -9,22 +9,12 @@
 from rich.table import Table
 from pathlib import Path
 from tix.storage.json_storage import TaskStorage
-<<<<<<< HEAD
-=======
-# from tix.storage.context_storage import ContextStorage
->>>>>>> 6d84e028
 from tix.storage.history import HistoryManager
 from tix.storage.backup import create_backup, list_backups, restore_from_backup
 from tix.models import Task
 from rich.prompt import Prompt
 from rich.markdown import Markdown
 from datetime import datetime
-<<<<<<< HEAD
-=======
-# from .storage import storage
-# from .config import CONFIG
-# from .context import context_storage
->>>>>>> 6d84e028
 
 console = Console()
 storage = TaskStorage()
@@ -64,10 +54,6 @@
 import json
 
 
-<<<<<<< HEAD
-=======
-# context_storage = ContextStorage()
->>>>>>> 6d84e028
 history = HistoryManager()
 
 @click.group(invoke_without_command=True)
