# tix/cli.py -- cleaned, drop-in replacement preserving backup/restore feature
import click
import subprocess
import platform
import os
import sys
from rich.console import Console
from rich.table import Table
from pathlib import Path
from tix.storage.json_storage import TaskStorage
from tix.storage.context_storage import ContextStorage
from tix.storage.history import HistoryManager
from tix.storage.backup import create_backup, list_backups, restore_from_backup
from tix.models import Task
from rich.prompt import Prompt
from rich.markdown import Markdown
from datetime import datetime
from .storage import storage
from .config import CONFIG
from .context import context_storage

console = Console()
storage = TaskStorage()

<<<<<<< HEAD
def parse_time_estimate(time_str: str) -> int:
    """Parse time string like '2h', '30m', '1h30m' into minutes"""
    time_str = time_str.lower().strip()
    total_minutes = 0
    
    if 'h' in time_str:
        parts = time_str.split('h')
        hours = int(parts[0])
        total_minutes += hours * 60
        if len(parts) > 1 and parts[1]:
            mins = parts[1].replace('m', '').strip()
            if mins:
                total_minutes += int(mins)
    elif 'm' in time_str:
        total_minutes = int(time_str.replace('m', ''))
    else:
        total_minutes = int(time_str)
    
    return total_minutes


def format_time_helper(minutes: int) -> str:
    """Format minutes into human readable format"""
    if minutes < 60:
        return f"{minutes}m"
    hours = minutes // 60
    mins = minutes % 60
    if mins == 0:
        return f"{hours}h"
    return f"{hours}h {mins}m"

=======
from typing import Optional, Dict, Any
import json


context_storage = ContextStorage()
history = HistoryManager()
>>>>>>> 7d100323

@click.group(invoke_without_command=True)
@click.version_option(version="0.8.0", prog_name="tix")
@click.pass_context
def cli(ctx):
    """⚡ TIX - Lightning-fast terminal task manager

    Quick start:
      tix add "My task" -p high    # Add a high priority task
      tix ls                        # List all active tasks
      tix done 1                    # Mark task #1 as done
      tix context list              # List all contexts
      tix --help                    # Show all commands
    """
    if ctx.invoked_subcommand is None:
        ctx.invoke(ls)

# -----------------------
# Backup CLI group
# -----------------------
@cli.group(help="Backup and restore task data")
def backup():
    pass


@backup.command("create")
@click.argument("filename", required=False)
@click.option("--data-file", type=click.Path(), default=None, help="Path to tix data file (for testing/dev)")
def backup_create(filename, data_file):
    """Create a timestamped backup of your tasks file."""
    try:
        data_path = Path(data_file) if data_file else storage.storage_path
        bpath = create_backup(data_path, filename)
        console.print(f"[green]✔ Backup created:[/green] {bpath}")
    except Exception as e:
        console.print(f"[red]Backup failed:[/red] {e}")
        raise click.Abort()


@backup.command("list")
@click.option("--data-file", type=click.Path(), default=None, help="Path to tix data file (for testing/dev)")
def backup_list(data_file):
    """List available backups for the active tasks file."""
    try:
        data_path = Path(data_file) if data_file else storage.storage_path
        backups = list_backups(data_path)
        if not backups:
            console.print("[dim]No backups found[/dim]")
            return
        for b in backups:
            console.print(str(b))
    except Exception as e:
        console.print(f"[red]Failed to list backups:[/red] {e}")
        raise click.Abort()


@backup.command("restore")
@click.argument("backup_file", required=True)
@click.option("--data-file", type=click.Path(), default=None, help="Path to tix data file (for testing/dev)")
@click.option("-y", "--yes", is_flag=True, help="Skip confirmation")
def backup_restore(backup_file, data_file, yes):
    """Restore tasks from a previous backup. Will ask confirmation by default."""
    try:
        data_path = Path(data_file) if data_file else storage.storage_path
        if not yes:
            if not click.confirm(f"About to restore backup '{backup_file}'. This will overwrite your current tasks file. Continue?"):
                console.print("[yellow]Restore cancelled[/yellow]")
                return
        restore_from_backup(backup_file, data_path, require_confirm=False)
        console.print("[green]✔ Restore complete[/green]")
    except FileNotFoundError as e:
        console.print(f"[red]Restore failed:[/red] {e}")
        raise click.Abort()
    except RuntimeError as e:
        console.print(f"[yellow]{e}[/yellow]")
        raise click.Abort()
    except Exception as e:
        console.print(f"[red]Restore failed:[/red] {e}")
        raise click.Abort()


# -----------------------
# Top-level restore
# -----------------------
@cli.command("restore")
@click.argument("backup_file", required=True)
@click.option("--data-file", type=click.Path(), default=None, help="Path to tix data file (for testing/dev)")
@click.option("-y", "--yes", is_flag=True, help="Skip confirmation")
def restore(backup_file, data_file, yes):
    """
    Restore tasks from a previous backup (top-level command).
    Usage: tix restore <backup_file>
    """
    try:
        data_path = Path(data_file) if data_file else storage.storage_path
        if not yes:
            if not click.confirm(f"About to restore backup '{backup_file}'. This will overwrite your current tasks file. Continue?"):
                console.print("[yellow]Restore cancelled[/yellow]")
                return
        restore_from_backup(backup_file, data_path, require_confirm=False)
        console.print("[green]✔ Restore complete[/green]")
    except FileNotFoundError as e:
        console.print(f"[red]Restore failed:[/red] {e}")
        raise click.Abort()
    except RuntimeError as e:
        console.print(f"[yellow]{e}[/yellow]")
        raise click.Abort()
    except Exception as e:
        console.print(f"[red]Restore failed:[/red] {e}")
        raise click.Abort()


@cli.command()
@click.argument('task')
@click.option('--priority', '-p', default='medium',
              type=click.Choice(['low', 'medium', 'high']),
              help='Set task priority')
@click.option('--tag', '-t', multiple=True, help='Add tags to task')
@click.option('--attach', '-f', multiple=True, help='Attach file(s)')
@click.option('--link', '-l', multiple=True, help='Attach URL(s)')
@click.option('--estimate', '-e', help='Time estimate (e.g., 2h, 30m, 1h30m)')
def add(task, priority, tag, attach, link, estimate):
    """Add a new task"""
    from tix.config import CONFIG

    if not task or not task.strip():
        console.print("[red]✗[/red] Task text cannot be empty")
        sys.exit(1)

<<<<<<< HEAD
    estimate_minutes = None
    if estimate:
        try:
            estimate_minutes = parse_time_estimate(estimate)
        except ValueError:
            console.print("[red]✗[/red] Invalid time format. Use format like: 2h, 30m, 1h30m")
            return

    # Use config defaults if not specified
    if priority is None:
        priority = CONFIG.get('defaults', {}).get('priority', 'medium')
    
    # Merge config default tags with provided tags
    default_tags = CONFIG.get('defaults', {}).get('tags', [])
    all_tags = list(set(list(tag) + default_tags))
    
    new_task = storage.add_task(task, priority, all_tags, estimate=estimate_minutes)
=======
    # merge default tags from config
    default_tags = CONFIG.get('defaults', {}).get('tags', [])
    tags = list(default_tags) + list(tag)
    tags = list(dict.fromkeys(tags))  # preserve order, unique

    new_task = storage.add_task(task, priority, tags)

>>>>>>> 7d100323
    # Handle attachments
    if attach:
        attachment_dir = Path.home() / ".tix" / "attachments" / str(new_task.id)
        attachment_dir.mkdir(parents=True, exist_ok=True)
        for file_path in attach:
            try:
                src = Path(file_path).expanduser().resolve()
                if not src.exists():
                    console.print(f"[red]✗[/red] File not found: {file_path}")
                    continue
                dest = attachment_dir / src.name
                dest.write_bytes(src.read_bytes())
                new_task.attachments.append(str(dest))
            except Exception as e:
                console.print(f"[red]✗[/red] Failed to attach {file_path}: {e}")

    # Links
    if link:
        if not hasattr(new_task, "links"):
            new_task.links = []
        new_task.links.extend(link)

    storage.update_task(new_task, record_history=False)

    color = {'high': 'red', 'medium': 'yellow', 'low': 'green'}[priority]
    console.print(f"[green]✔[/green] Added task #{new_task.id}: [{color}]{task}[/{color}]")
<<<<<<< HEAD
    
    # Show notification if enabled
    if CONFIG.get('notifications', {}).get('on_creation', True):
        if all_tags:
            tag_color = CONFIG.get('colors', {}).get('tags', 'cyan')
            console.print(f"[dim]  Tags: [{tag_color}]{', '.join(all_tags)}[/{tag_color}][/dim]")
        if attach or link:
            console.print(f"[dim]  Attachments/Links added[/dim]")
        if estimate:
            console.print(f"[dim]  Estimated time: {new_task.format_time(estimate_minutes)}[/dim]")
=======
    if tags:
        console.print(f"[dim]  Tags: {', '.join(tags)}[/dim]")
    if attach or link:
        console.print(f"[dim]  Attachments/Links added[/dim]")
>>>>>>> 7d100323


@cli.command()
@click.option("--all", "-a", "show_all", is_flag=True, help="Show completed tasks too")
def ls(show_all):
    """List all tasks"""
    from tix.config import CONFIG

    tasks = storage.load_tasks() if show_all else storage.get_active_tasks()

    if not tasks:
        console.print("[dim]No tasks found. Use 'tix add' to create one![/dim]")
        return

    # Get display settings from config
    display_config = CONFIG.get('display', {})
    show_ids = display_config.get('show_ids', True)
    show_dates = display_config.get('show_dates', False)
    compact_mode = display_config.get('compact_mode', False)
    max_text_length = display_config.get('max_text_length', 0)

    # color settings
    priority_colors = CONFIG.get('colors', {}).get('priority', {})
    status_colors = CONFIG.get('colors', {}).get('status', {})
    tag_color = CONFIG.get('colors', {}).get('tags', 'cyan')

    title = "All Tasks" if show_all else "Tasks"
    table = Table(title=title)
    if show_ids:
        table.add_column("ID", style="cyan", width=4)
    table.add_column("✔", width=3)
    table.add_column("Priority", width=8)
    table.add_column("Task")
    if not compact_mode:
        table.add_column("Tags", style=tag_color)
    if show_dates:
        table.add_column("Created", style="dim")

    count = dict()

    for task in sorted(tasks, key=lambda t: (getattr(t, "completed", False), getattr(t, "id", 0))):
        status = "✔" if getattr(task, "completed", False) else "○"
        priority_color = priority_colors.get(getattr(task, "priority", "medium"),
                                            {'high': 'red', 'medium': 'yellow', 'low': 'green'}[getattr(task, "priority", "medium")])
        tags_str = ", ".join(getattr(task, "tags", [])) if getattr(task, "tags", None) else ""

        attach_icon = " 📎" if getattr(task, "attachments", None) or getattr(task, "links", None) else ""

        # text truncation
        text_val = getattr(task, "text", getattr(task, "task", ""))
        if max_text_length and max_text_length > 0 and len(text_val) > max_text_length:
            text_val = text_val[: max_text_length - 3] + "..."

        task_style = "dim strike" if getattr(task, "completed", False) else ""
        row = []
        if show_ids:
            row.append(str(getattr(task, "id", "")))
        row.append(status)
        row.append(f"[{priority_color}]{getattr(task, 'priority', '')}[/{priority_color}]")
        if getattr(task, "completed", False):
            row.append(f"[{task_style}]{text_val}[/{task_style}]{attach_icon}")
        else:
            row.append(f"{text_val}{attach_icon}")
        if not compact_mode:
            row.append(tags_str)
        if show_dates:
            created = getattr(task, "created", getattr(task, "created_at", None))
            if created:
                try:
                    created_date = datetime.fromisoformat(created).strftime('%Y-%m-%d')
                    row.append(created_date)
                except:
                    row.append("")
            else:
                row.append("")
        table.add_row(*row)
        count[getattr(task, "completed", False)] = count.get(getattr(task, "completed", False), 0) + 1

    console.print(table)
    if not compact_mode:
        console.print("\n")
    console.print(f"[cyan]Total tasks:{sum(count.values())}")
    console.print(f"[cyan]Active tasks:{count.get(False, 0)}")
    console.print(f"[green]Completed tasks:{count.get(True, 0)}")

    if show_all:
        active = len([t for t in tasks if not getattr(t, "completed", False)])
        completed = len([t for t in tasks if getattr(t, "completed", False)])
        console.print(f"\n[dim]Total: {len(tasks)} | Active: {active} | Completed: {completed}[/dim]")


@cli.command()
@click.argument("task_id", type=int)
def done(task_id):
    """Mark a task as done"""
    from tix.config import CONFIG

    task = storage.get_task(task_id)
    if not task:
        console.print(f"[red]✗[/red] Task #{task_id} not found")
        return

    if getattr(task, "completed", False):
        console.print(f"[yellow]![/yellow] Task #{task_id} already completed")
        return

    # mark and persist
    if hasattr(task, "mark_done"):
        task.mark_done()
    else:
        task.completed = True
        task.completed_at = datetime.now().isoformat()
    storage.update_task(task)

    if CONFIG.get('notifications', {}).get('on_completion', True):
        console.print(f"[green]✔[/green] Completed: {getattr(task, 'text', getattr(task, 'task', ''))}")
    else:
        console.print(f"[green]✔[/green] Task #{task_id} completed")


@cli.command()
@click.argument("task_id", type=int)
@click.option("--confirm", "-y", is_flag=True, help="Skip confirmation")
def rm(task_id, confirm):
    """Remove a task"""
    task = storage.get_task(task_id)
    if not task:
        console.print(f"[red]✗[/red] Task #{task_id} not found")
        return

    if not confirm:
        if not click.confirm(f"Are you sure you want to delete task #{task_id}: '{getattr(task, 'text', getattr(task, 'task', ''))}'?"):
            console.print("[yellow]⚠ Cancelled[/yellow]")
            return

    # Auto-backup
    try:
        bpath = create_backup(storage.storage_path)
        console.print(f"[dim]Backup created before delete:[/dim] {bpath}")
    except Exception as e:
        console.print(f"[red]Failed to create backup before delete:[/red] {e}")
        console.print("[red]Aborting delete.[/red]")
        return

    # delete
    if hasattr(storage, "delete_task"):
        ok = storage.delete_task(task_id)
        if ok:
            console.print(f"[red]✗[/red] Removed: {getattr(task, 'text', getattr(task, 'task', ''))}")
    elif hasattr(storage, "remove_task"):
        storage.remove_task(task_id)
        console.print(f"[red]✖ Task {task_id} removed[/red]")
    else:
        # fallback: write back without that task
        try:
            tasks = storage.load_tasks()
            remaining = [t for t in tasks if getattr(t, "id", None) != task_id]
            if hasattr(storage, "save_tasks"):
                storage.save_tasks(remaining)
            else:
                console.print(f"[red]✗[/red] Could not remove task {task_id} (no supported API).")
        except Exception as e:
            console.print(f"[red]✗[/red] Error removing task: {e}")


@cli.command()
@click.option("--completed/--active", default=True, help="Clear completed or active tasks")
@click.option("--force", "-f", is_flag=True, help="Skip confirmation")
def clear(completed, force):
    """Clear multiple tasks at once"""
    tasks = storage.load_tasks()
    if completed:
        to_clear = [t for t in tasks if getattr(t, "completed", False)]
        remaining = [t for t in tasks if not getattr(t, "completed", False)]
        task_type = "completed"
    else:
        to_clear = [t for t in tasks if not getattr(t, "completed", False)]
        remaining = [t for t in tasks if getattr(t, "completed", False)]
        task_type = "active"

    if not to_clear:
        console.print(f"[yellow]No {task_type} tasks to clear[/yellow]")
        return

    count = len(to_clear)
    if not force:
        console.print(f"[yellow]About to clear {count} {task_type} task(s):[/yellow]")
        for task in to_clear[:5]:
            console.print(f"  - {getattr(task, 'text', getattr(task, 'task', ''))}")
        if count > 5:
            console.print(f"  ... and {count - 5} more")
        if not click.confirm("Continue?"):
            console.print("[dim]Cancelled[/dim]")
            return

    # Backup before clear
    try:
        bpath = create_backup(storage.storage_path)
        console.print(f"[dim]Backup created before clear:[/dim] {bpath}")
    except Exception as e:
        console.print(f"[red]Failed to create backup before clear:[/red] {e}")
        console.print("[red]Aborting clear.[/red]")
        return

    if hasattr(storage, "save_tasks"):
        storage.save_tasks(remaining)
    elif hasattr(storage, "save"):
        storage.save(remaining)
    else:
        # fallback: try update
        for t in remaining:
            try:
                storage.update_task(t)
            except Exception:
                pass

    console.print(f"[green]✔[/green] Cleared {count} {task_type} task(s)")


@cli.command()
@click.argument("task_id", type=int)
@click.option('--text', '-t', help='New task text')
@click.option('--priority', '-p', type=click.Choice(['low', 'medium', 'high']), help='New priority')
@click.option('--add-tag', multiple=True, help='Add tags')
@click.option('--remove-tag', multiple=True, help='Remove tags')
@click.option('--attach', '-f', multiple=True, help='Attach file(s)')
@click.option('--link', '-l', multiple=True, help='Attach URL(s)')
def edit(task_id, text, priority, add_tag, remove_tag, attach, link):
    """Edit a task"""
    task = storage.get_task(task_id)
    if not task:
        console.print(f"[red]✗[/red] Task #{task_id} not found")
        return

    changes = []
    if text:
        old = getattr(task, "text", getattr(task, "task", ""))
        task.text = text
        changes.append(f"text: '{old}' → '{text}'")
    if priority:
        old = getattr(task, "priority", None)
        task.priority = priority
        changes.append(f"priority: {old} → {priority}")
    for tag in add_tag:
        if tag not in getattr(task, "tags", []):
            if not hasattr(task, "tags"):
                task.tags = []
            task.tags.append(tag)
            changes.append(f"+tag: '{tag}'")
    for tag in remove_tag:
        if tag in getattr(task, "tags", []):
            task.tags.remove(tag)
            changes.append(f"-tag: '{tag}'")

    if attach:
        attachment_dir = Path.home() / ".tix" / "attachments" / str(task.id)
        attachment_dir.mkdir(parents=True, exist_ok=True)
        for file_path in attach:
            try:
                src = Path(file_path).expanduser().resolve()
                if not src.exists():
                    console.print(f"[red]✗[/red] File not found: {file_path}")
                    continue
                dest = attachment_dir / src.name
                dest.write_bytes(src.read_bytes())
                if not hasattr(task, "attachments"):
                    task.attachments = []
                task.attachments.append(str(dest))
            except Exception as e:
                console.print(f"[red]✗[/red] Failed to attach {file_path}: {e}")
        changes.append(f"attachments added: {[Path(f).name for f in attach]}")

    if link:
        if not hasattr(task, "links"):
            task.links = []
        task.links.extend(link)
        changes.append(f"links added: {list(link)}")

    if changes:
        storage.update_task(task)
        from tix.config import CONFIG
        if CONFIG.get('notifications', {}).get('on_update', True):
            console.print(f"[green]✔[/green] Updated task #{task_id}:")
            for c in changes:
                console.print(f"  • {c}")
        else:
            console.print(f"[green]✔[/green] Task #{task_id} updated")
    else:
        console.print("[yellow]No changes made[/yellow]")


@cli.command()
@click.argument("task_id", type=int)
def undo(task_id):
    """Mark a completed task as active again"""
    task = storage.get_task(task_id)
    if not task:
        console.print(f"[red]✗[/red] Task #{task_id} not found")
        return

    if not task.completed:
        console.print(f"[yellow]![/yellow] Task #{task_id} is not completed")
        return

    task.completed = False
    task.completed_at = None
    storage.update_task(task)
    console.print(f"[green]✔[/green] Reactivated: {task.text}")


@cli.command(name="done-all")
@click.argument("task_ids", nargs=-1, type=int, required=True)
def done_all(task_ids):
    """Mark multiple tasks as done"""
    completed = []
    not_found = []
    already_done = []
    for tid in task_ids:
        task = storage.get_task(tid)
        if not task:
            not_found.append(tid)
        elif getattr(task, "completed", False):
            already_done.append(tid)
        else:
            if hasattr(task, "mark_done"):
                task.mark_done()
            else:
                task.completed = True
                task.completed_at = datetime.now().isoformat()
            storage.update_task(task)
            completed.append((tid, getattr(task, "text", getattr(task, "task", ""))))
    if completed:
        console.print("[green]✔ Completed:[/green]")
        for tid, text in completed:
            console.print(f"  #{tid}: {text}")
    if already_done:
        console.print(f"[yellow]Already done: {', '.join(map(str, already_done))}[/yellow]")
    if not_found:
        console.print(f"[red]Not found: {', '.join(map(str, not_found))}[/red]")


@cli.command()
@click.argument("task_id", type=int)
@click.argument("priority", type=click.Choice(["low", "medium", "high"]))
def priority(task_id, priority):
    """Quick priority change"""
    task = storage.get_task(task_id)
    if not task:
        console.print(f"[red]✗[/red] Task #{task_id} not found")
        return
    old_priority = getattr(task, "priority", None)
    task.priority = priority
    storage.update_task(task)
    color = {"high": "red", "medium": "yellow", "low": "green"}[priority]
    console.print(f"[green]✔[/green] Changed priority: {old_priority} → [{color}]{priority}[/{color}]")

def apply(op):
    """Re-apply an operation (used for redo)"""
    if op["op"] == "add":
        tasks = storage.load_tasks()
        restored_task = Task.from_dict(op["after"])
        tasks.append(restored_task)
        storage.save_tasks(sorted(tasks, key=lambda t: t.id))
    elif op["op"] == "update":
        storage.update_task(Task.from_dict(op["after"]), record_history=False)
    elif op["op"] == "delete":
        storage.delete_task(op["before"]["id"], record_history=False)

def apply_inverse(op):
    """Apply the inverse of an operation (used for undo)"""
    if op["op"] == "add":
        deleted = storage.delete_task(op["after"]["id"], record_history=False)
    elif op["op"] == "update":
        storage.update_task(Task.from_dict(op["before"]), record_history=False)
    elif op["op"] == "delete":
        tasks = storage.load_tasks()
        restored_task = Task.from_dict(op["before"])
        tasks.append(restored_task)
        storage.save_tasks(sorted(tasks, key=lambda t: t.id))

@cli.command()
def undo():
    """Undo the last operation"""
    op = history.pop_undo()
    if not op:
        console.print("[yellow]No operations to undo[/yellow]")
        return

    apply_inverse(op)
    console.print(f"[green]✔ Undo complete[/green]")

@cli.command()
def redo():
    """Redo the last undone operation"""
    op = history.pop_redo()
    if not op:
        console.print("[yellow]No operations to redo[/yellow]")
        return

    apply(op)
    console.print(f"[green]✔ Redo complete[/green]")

@cli.command(name="done-all")
@click.argument("task_ids", nargs=-1, type=int, required=True)
def done_all(task_ids):
    """Mark multiple tasks as done"""
    completed = []
    not_found = []
    already_done = []

    for task_id in task_ids:
        task = storage.get_task(task_id)
        if not task:
            not_found.append(task_id)
        elif task.completed:
            already_done.append(task_id)
        else:
            task.mark_done()
            storage.update_task(task)
            completed.append((task_id, task.text))

    # Report results
    if completed:
        console.print("[green]✔ Completed:[/green]")
        for tid, text in completed:
            console.print(f"  #{tid}: {text}")

    if already_done:
        console.print(f"[yellow]Already done: {', '.join(map(str, already_done))}[/yellow]")

    if not_found:
        console.print(f"[red]Not found: {', '.join(map(str, not_found))}[/red]")
        
@click.argument("name")
def context(name):
    """Switch or create context"""
    context_storage.set_active_context(name)
    console.print(f"[blue]Switched to context:[/blue] {name}")
@click.argument("from_id", type=int)
@click.argument("to_id", type=int)
def move(from_id, to_id):
    """Move/renumber a task to a different ID"""
    if from_id == to_id:
        console.print("[yellow]Source and destination IDs are the same[/yellow]")
        return
    src = storage.get_task(from_id)
    if not src:
        console.print(f"[red]✗[/red] Task #{from_id} not found")
        return
    if storage.get_task(to_id):
        console.print(f"[red]✗[/red] Task #{to_id} already exists")
        return
    tasks = storage.load_tasks()
    tasks = [t for t in tasks if getattr(t, "id", None) != from_id]
    src.id = to_id
    tasks.append(src)
    if hasattr(storage, "save_tasks"):
        storage.save_tasks(sorted(tasks, key=lambda t: t.id))
    else:
        for t in tasks:
            storage.update_task(t)
    console.print(f"[green]✔[/green] Moved task from #{from_id} to #{to_id}")


@cli.command()
@click.argument("query")
@click.option("--tag", "-t", help="Filter by tag")
@click.option("--priority", "-p", type=click.Choice(["low", "medium", "high"]), help="Filter by priority")
@click.option("--completed", "-c", is_flag=True, help="Search in completed tasks")
def search(query, tag, priority, completed):
    """Search tasks by text"""
    tasks = storage.load_tasks()
    if not completed:
        tasks = [t for t in tasks if not getattr(t, "completed", False)]
    q = query.lower()
    results = [t for t in tasks if q in getattr(t, "text", getattr(t, "task", "")).lower()]
    if tag:
        results = [t for t in results if tag in getattr(t, "tags", [])]
    if priority:
        results = [t for t in results if getattr(t, "priority", None) == priority]
    if not results:
        console.print(f"[dim]No tasks matching '{query}'[/dim]")
        return
    table = Table()
    table.add_column("ID", style="cyan", width=4)
    table.add_column("✔", width=3)
    table.add_column("Priority", width=8)
    table.add_column("Task")
    table.add_column("Tags", style="dim")
    for t in results:
        status = "✔" if getattr(t, "completed", False) else "○"
        priority_color = {"high": "red", "medium": "yellow", "low": "green"}.get(getattr(t, "priority", "medium"), "yellow")
        tags_str = ", ".join(getattr(t, "tags", [])) if getattr(t, "tags", None) else ""
        ttext = getattr(t, "text", getattr(t, "task", ""))
        highlighted = ttext.replace(query, f"[bold yellow]{query}[/bold yellow]") if query.lower() in ttext.lower() else ttext
        table.add_row(str(getattr(t, "id", "")), status, f"[{priority_color}]{getattr(t, 'priority', '')}[/{priority_color}]", highlighted, tags_str)
    console.print(table)


# ---- Saved filters: replace the old `filter` command with this group ----
from typing import Optional, Dict, Any
import json

FILTERS_PATH = Path.home() / ".tix" / "filters.json"
FILTERS_PATH.parent.mkdir(parents=True, exist_ok=True)


def _load_saved_filters() -> Dict[str, Dict[str, Any]]:
    """Return mapping name -> filter-params"""
    if not FILTERS_PATH.exists():
        return {}
    try:
        with FILTERS_PATH.open("r", encoding="utf-8") as f:
            data = json.load(f)
            if isinstance(data, dict):
                return data
            return {}
    except Exception:
        return {}


def _save_saved_filters(filters: Dict[str, Dict[str, Any]]) -> bool:
    try:
        with FILTERS_PATH.open("w", encoding="utf-8") as f:
            json.dump(filters, f, indent=2, sort_keys=True)
        return True
    except Exception:
        return False


@cli.group()
def filter():
    """Manage and apply saved filters"""
    pass


@filter.command("apply")
@click.option("--priority", "-p", type=click.Choice(["low", "medium", "high"]), help="Filter by priority")
@click.option("--tag", "-t", help="Filter by tag")
@click.option("--completed/--active", "-c/-a", default=None, help="Filter by completion status")
@click.option("--saved", "-s", "saved_name", help="Apply a saved filter by name")
def filter_apply(priority: Optional[str], tag: Optional[str], completed: Optional[bool], saved_name: Optional[str]):
    """
    Apply a filter (immediately). Use --saved <name> to apply saved filters.
    If --saved is provided, any inline options are ignored (saved filter takes precedence).
    """
    # If saved filter requested, load and override CLI params
    if saved_name:
        saved = _load_saved_filters().get(saved_name)
        if not saved:
            console.print(f"[red]✗[/red] Saved filter '{saved_name}' not found")
            return
        priority = saved.get("priority")
        tag = saved.get("tag")
        completed = saved.get("completed")

    # Now perform filtering (same UX as previous 'filter' command)
    tasks = storage.load_tasks() if hasattr(storage, "load_tasks") else []

    # completion filter: None = all, True = completed, False = active
    if completed is not None:
        tasks = [t for t in tasks if getattr(t, "completed", False) == completed]

    if priority:
        tasks = [t for t in tasks if getattr(t, "priority", None) == priority]

    if tag:
        tasks = [t for t in tasks if tag in getattr(t, "tags", [])]

    if not tasks:
        console.print("[dim]No matching tasks[/dim]")
        return

    # Build filter description
    filters_desc = []
    if priority:
        filters_desc.append(f"priority={priority}")
    if tag:
        filters_desc.append(f"tag='{tag}'")
    if completed is not None:
        filters_desc.append("completed" if completed else "active")
    filter_desc = " AND ".join(filters_desc) if filters_desc else "all"
    console.print(f"[bold]{len(tasks)} task(s) matching [{filter_desc}]:[/bold]\n")

    table = Table()
    table.add_column("ID", style="cyan", width=4)
    table.add_column("✔", width=3)
    table.add_column("Priority", width=8)
    table.add_column("Task")
    table.add_column("Tags", style="dim")

    for task in sorted(tasks, key=lambda t: (getattr(t, "completed", False), getattr(t, "id", 0))):
        status = "✔" if getattr(task, "completed", False) else "○"
        priority_color = {"high": "red", "medium": "yellow", "low": "green"}.get(getattr(task, "priority", "medium"), "yellow")
        tags_str = ", ".join(getattr(task, "tags", [])) if getattr(task, "tags", None) else ""
        table.add_row(
            str(getattr(task, "id", "")),
            status,
            f"[{priority_color}]{getattr(task, 'priority', '')}[/{priority_color}]",
            getattr(task, "text", getattr(task, "task", "")),
            tags_str,
        )

    console.print(table)


@filter.command("save")
@click.argument("name")
@click.option("--priority", "-p", type=click.Choice(["low", "medium", "high"]), help="Filter by priority")
@click.option("--tag", "-t", help="Filter by tag")
@click.option("--completed/--active", "-c/-a", default=None, help="Filter by completion status")
@click.option("--force", "-f", is_flag=True, help="Overwrite existing saved filter of same name")
def filter_save(name: str, priority: Optional[str], tag: Optional[str], completed: Optional[bool], force: bool):
    """
    Save a filter under <name>. Later you can apply it with `tix filter apply --saved <name>`.
    Example: tix filter save work -t work -p high
    """
    filters = _load_saved_filters()
    if name in filters and not force:
        console.print(f"[red]✗[/red] A saved filter named '{name}' already exists. Use --force to overwrite.")
        return

    storage_obj = {
        "priority": priority,
        "tag": tag,
        # store completed as True/False/null
        "completed": None if completed is None else (True if completed else False),
        "saved_at": datetime.now().isoformat()
    }

    # Remove empty keys
    storage_obj = {k: v for k, v in storage_obj.items() if v is not None}
    filters[name] = storage_obj
    if _save_saved_filters(filters):
        console.print(f"[green]✔[/green] Saved filter '{name}'")
        # quick usage hint
        parts = []
        if "priority" in storage_obj:
            parts.append(f"-p {storage_obj['priority']}")
        if "tag" in storage_obj:
            parts.append(f"-t {storage_obj['tag']}")
        if "completed" in storage_obj:
            parts.append("--completed" if storage_obj["completed"] else "--active")
        if parts:
            console.print(f"[dim]Use: tix filter apply --saved {name}  (equivalent: tix filter apply {' '.join(parts)})[/dim]")
    else:
        console.print(f"[red]✗[/red] Failed to save filter '{name}'")


@filter.command("list")
def filter_list():
    """List saved filters"""
    filters = _load_saved_filters()
    if not filters:
        console.print("[dim]No saved filters[/dim]")
        return

    table = Table(title="Saved Filters")
    table.add_column("Name", style="cyan")
    table.add_column("Filter", style="dim")
    table.add_column("Saved At", style="green", width=22)

    for name, obj in sorted(filters.items(), key=lambda x: x[0]):
        parts = []
        if "priority" in obj:
            parts.append(f"priority={obj['priority']}")
        if "tag" in obj:
            parts.append(f"tag='{obj['tag']}'")
        if "completed" in obj:
            parts.append("completed" if obj["completed"] else "active")
        filter_desc = " AND ".join(parts) if parts else "all"
        saved_at = obj.get("saved_at", "-")
        table.add_row(name, filter_desc, saved_at)

    console.print(table)
# ---- end saved filters ----



@cli.command()
@click.option("--no-tags", is_flag=True, help="Show tasks without tags")
def tags(no_tags):
    """List all unique tags or tasks without tags"""
    tasks = storage.load_tasks()
    if no_tags:
        untagged = [t for t in tasks if not getattr(t, "tags", [])]
        if not untagged:
            console.print("[dim]All tasks have tags[/dim]")
            return
        console.print(f"[bold]{len(untagged)} task(s) without tags:[/bold]\n")
        for t in untagged:
            status = "✔" if getattr(t, "completed", False) else "○"
            console.print(f"{status} #{getattr(t,'id','')}: {getattr(t,'text',getattr(t,'task',''))}")
    else:
        tag_counts = {}
        for t in tasks:
            for tg in getattr(t, "tags", []):
                tag_counts[tg] = tag_counts.get(tg, 0) + 1
        if not tag_counts:
            console.print("[dim]No tags found[/dim]")
            return
        console.print("[bold]Tags in use:[/bold]\n")
        for tg, cnt in sorted(tag_counts.items(), key=lambda x: (-x[1], x[0])):
            console.print(f"  • {tg} ({cnt} task{'s' if cnt != 1 else ''})")


@cli.command()
@click.option("--detailed", "-d", is_flag=True, help="Show detailed breakdown")
def stats(detailed):
    """Show task statistics"""
    from tix.commands.stats import show_stats
    show_stats(storage)
    if detailed:
        tasks = storage.load_tasks()
        if tasks:
            console.print("\n[bold]Detailed Breakdown:[/bold]\n")
            from collections import defaultdict
            by_day = defaultdict(list)
            for t in tasks:
                if getattr(t, "completed", False) and getattr(t, "completed_at", None):
                    try:
                        day = datetime.fromisoformat(getattr(t, "completed_at")).date()
                    except Exception:
                        continue
                    by_day[day].append(t)
            if by_day:
                console.print("[bold]Recent Completions:[/bold]")
                for day in sorted(by_day.keys(), reverse=True)[:5]:
                    console.print(f"  • {day}: {len(by_day[day])} task(s)")


@cli.command()
@click.option('--format', '-f', type=click.Choice(['text', 'json','markdown']), default='text', help='Output format')
@click.option('--output', '-o', type=click.Path(), help='Output to file')
def report(format, output):
    """Generate a task report"""
    tasks = storage.load_tasks()
    if not tasks:
        console.print("[dim]No tasks to report[/dim]")
        return
    active = [t for t in tasks if not getattr(t, "completed", False)]
    completed = [t for t in tasks if getattr(t, "completed", False)]
    if format == "json":
        import json
        report_data = {'generated': datetime.now().isoformat(),
                       'summary': {'total': len(tasks), 'active': len(active), 'completed': len(completed)},
                       'tasks': [t.to_dict() for t in tasks]}
        report_text = json.dumps(report_data, indent=2)
    elif format == 'markdown':
        lines = ["# TIX Task Report", "", f"**Generated:** {datetime.now().strftime('%Y-%m-%d %H:%M')}", "", "## Summary", "", f"- **Total Tasks:** {len(tasks)}", f"- **Active:** {len(active)}", f"- **Completed:** {len(completed)}", ""]
        for t in active:
            tags = f" `{', '.join(getattr(t,'tags',[]))}`" if getattr(t,'tags',None) else ""
            lines.append(f"- [ ] **#{getattr(t,'id','')}** {getattr(t,'text',getattr(t,'task',''))}{tags}")
        if completed:
            lines.append("")
            lines.append("## Completed Tasks")
            lines.append("")
            lines.append("| ID | Task | Priority | Tags | Completed At |")
            lines.append("|---|---|---|---|---|")
            for t in completed:
                tags = ", ".join([f"`{x}`" for x in getattr(t,'tags',[])]) if getattr(t,'tags',None) else "-"
                comp = getattr(t,'completed_at', "-")
                lines.append(f"| #{getattr(t,'id','')} | ~~{getattr(t,'text',getattr(t,'task',''))}~~ | {getattr(t,'priority','')} | {tags} | {comp} |")
        report_text = "\n".join(lines)
    else:
        lines = ["TIX TASK REPORT", "="*40, f"Generated: {datetime.now().strftime('%Y-%m-%d %H:%M')}", "", f"Total Tasks: {len(tasks)}", f"Active: {len(active)}", f"Completed: {len(completed)}", "", "ACTIVE TASKS:", "-"*20]
        for t in active:
            tags = f" [{', '.join(getattr(t,'tags',[]))}]" if getattr(t,'tags',None) else ""
            lines.append(f"#{getattr(t,'id','')} [{getattr(t,'priority','')}] {getattr(t,'text',getattr(t,'task',''))}{tags}")
        lines.append("")
        lines.append("COMPLETED TASKS:")
        lines.append("-"*20)
        for t in completed:
            tags = f" [{', '.join(getattr(t,'tags',[]))}]" if getattr(t,'tags',None) else ""
            lines.append(f"#{getattr(t,'id','')} ✔ {getattr(t,'text',getattr(t,'task',''))}{tags}")
        report_text = "\n".join(lines)
    if output:
        Path(output).write_text(report_text)
        console.print(f"[green]✔[/green] Report saved to {output}")
    else:
        console.print(report_text)


@cli.command()
@click.argument('task_id', type=int)
def open(task_id):
    """Open all attachments and links for a task"""
    task = storage.get_task(task_id)
    if not task:
        console.print(f"[red]✗[/red] Task #{task_id} not found")
        return
    if not getattr(task, "attachments", None) and not getattr(task, "links", None):
        console.print(f"[yellow]![/yellow] Task {task_id} has no attachments or links")
        return

    def safe_open(path_or_url, is_link=False):
        system = platform.system()
        try:
            if system == "Linux":
                if "microsoft" in platform.release().lower():
                    subprocess.Popen(["explorer.exe", str(path_or_url)], stdout=subprocess.DEVNULL, stderr=subprocess.DEVNULL)
                else:
                    subprocess.Popen(["xdg-open", str(path_or_url)], stdout=subprocess.DEVNULL, stderr=subprocess.DEVNULL)
            elif system == "Darwin":
                subprocess.Popen(["open", str(path_or_url)], stdout=subprocess.DEVNULL, stderr=subprocess.DEVNULL)
            elif system == "Windows":
                subprocess.Popen(["explorer.exe", str(path_or_url)], stdout=subprocess.DEVNULL, stderr=subprocess.DEVNULL)
            console.print(f"[green]✔[/green] Opened {'link' if is_link else 'file'}: {path_or_url}")
        except Exception as e:
            console.print(f"[yellow]![/yellow] Could not open {'link' if is_link else 'file'}: {path_or_url} ({e})")

    for file_path in getattr(task, "attachments", []):
        p = Path(file_path)
        if not p.exists():
            console.print(f"[red]✗[/red] File not found: {file_path}")
            continue
        safe_open(p)
    for url in getattr(task, "links", []):
        safe_open(url, is_link=True)


@cli.command()
@click.option('--all', '-a', 'show_all', is_flag=True, help='Show completed tasks too')
def interactive(show_all):
    """launch interactive terminal ui"""
    try:
        from tix.tui.app import Tix
    except Exception as e:
        console.print(f"[red]failed to load tui: {e}[/red]")
        sys.exit(1)
    app = Tix(show_all=show_all)
    app.run()


@cli.group()
def config():
    """Manage TIX configuration settings"""
    pass


@config.command('init')
def config_init():
    """Initialize configuration file with defaults"""
    from tix.config import create_default_config_if_not_exists, get_config_path

    if create_default_config_if_not_exists():
        console.print(f"[green]✔[/green] Created default config at {get_config_path()}")
    else:
        console.print(f"[yellow]![/yellow] Config file already exists at {get_config_path()}")


@config.command('show')
@click.option('--key', '-k', help='Show specific config key (e.g., defaults.priority)')
def config_show(key):
    """Show current configuration"""
    from tix.config import load_config, get_config_value, get_config_path
    import yaml

    if key:
        value = get_config_value(key)
        if value is None:
            console.print(f"[red]✗[/red] Config key '{key}' not found")
        else:
            console.print(f"[cyan]{key}:[/cyan] {value}")
    else:
        config = load_config()
        console.print(f"[bold]Configuration from {get_config_path()}:[/bold]\n")
        console.print(yaml.dump(config, default_flow_style=False, sort_keys=False))


@config.command('set')
@click.argument('key')
@click.argument('value')
def config_set(key, value):
    """Set a configuration value (e.g., tix config set defaults.priority high)"""
    from tix.config import set_config_value

    # Try to parse value as YAML to support different types
    import yaml
    try:
        parsed_value = yaml.safe_load(value)
    except yaml.YAMLError:
        parsed_value = value

    if set_config_value(key, parsed_value):
        console.print(f"[green]✔[/green] Set {key} = {parsed_value}")
    else:
        console.print(f"[red]✗[/red] Failed to set configuration")


@config.command('get')
@click.argument('key')
def config_get(key):
    """Get a configuration value"""
    from tix.config import get_config_value

    value = get_config_value(key)
    if value is None:
        console.print(f"[red]✗[/red] Config key '{key}' not found")
    else:
        console.print(f"{value}")


@config.command('reset')
@click.option('--confirm', '-y', is_flag=True, help='Skip confirmation')
def config_reset(confirm):
    """Reset configuration to defaults"""
    from tix.config import DEFAULT_CONFIG, save_config, get_config_path

    if not confirm:
        if not click.confirm("Are you sure you want to reset configuration to defaults?"):
            console.print("[yellow]⚠ Cancelled[/yellow]")
            return

    if save_config(DEFAULT_CONFIG):
        console.print(f"[green]✔[/green] Reset configuration to defaults at {get_config_path()}")
    else:
        console.print(f"[red]✗[/red] Failed to reset configuration")


@config.command('path')
def config_path():
    """Show path to configuration file"""
    from tix.config import get_config_path
    console.print(get_config_path())


@config.command('edit')
def config_edit():
    """Open configuration file in default editor"""
    from tix.config import get_config_path, create_default_config_if_not_exists

    create_default_config_if_not_exists()
    config_path = get_config_path()

    editor = os.environ.get('EDITOR', 'nano')
    try:
        subprocess.run([editor, config_path])
        console.print(f"[green]✔[/green] Configuration edited")
    except Exception as e:
        console.print(f"[red]✗[/red] Failed to open editor: {e}")
        console.print(f"[dim]Try: export EDITOR=vim or export EDITOR=nano[/dim]")

@cli.command()
@click.argument('task_id', type=int)
def start(task_id):
    """Start time tracking for a task"""
    task = storage.get_task(task_id)
    if not task:
        console.print(f"[red]✗[/red] Task #{task_id} not found")
        return
    
    if task.completed:
        console.print(f"[yellow]![/yellow] Cannot start timer on completed task")
        return
    
    for t in storage.load_tasks():
        if t.is_timer_running() and t.id != task_id:
            console.print(f"[yellow]![/yellow] Task #{t.id} timer is already running")
            console.print(f"[dim]Stop it first with: tix stop {t.id}[/dim]")
            return
    
    if task.is_timer_running():
        duration = task.get_current_session_duration()
        console.print(f"[yellow]![/yellow] Timer already running for {task.format_time(duration)}")
        return
    
    try:
        task.start_timer()
        storage.update_task(task)
        console.print(f"[green]⏱[/green] Started timer for task #{task_id}: {task.text}")
        if task.estimate:
            console.print(f"[dim]  Estimated: {task.format_time(task.estimate)}[/dim]")
    except ValueError as e:
        console.print(f"[red]✗[/red] {str(e)}")


@cli.command()
@click.argument('task_id', type=int)
def stop(task_id):
    """Stop time tracking for a task"""
    task = storage.get_task(task_id)
    if not task:
        console.print(f"[red]✗[/red] Task #{task_id} not found")
        return
    
    if not task.is_timer_running():
        console.print(f"[yellow]![/yellow] No timer running for task #{task_id}")
        return
    
    try:
        duration = task.stop_timer()
        storage.update_task(task)
        
        console.print(f"[green]⏹[/green] Stopped timer for task #{task_id}")
        console.print(f"[cyan]  Session duration: {task.format_time(duration)}[/cyan]")
        console.print(f"[dim]  Total time spent: {task.format_time(task.time_spent)}[/dim]")
        
        if task.estimate:
            remaining = task.get_time_remaining()
            if remaining > 0:
                console.print(f"[dim]  Remaining: {task.format_time(remaining)}[/dim]")
            elif remaining < 0:
                console.print(f"[yellow]  Over estimate by: {task.format_time(abs(remaining))}[/yellow]")
            else:
                console.print("[green]  Completed within estimate![/green]")
    except ValueError as e:
        console.print(f"[red]✗[/red] {str(e)}")


@cli.command()
@click.argument('task_id', type=int, required=False)
def status(task_id):
    """Show timer status for a task or all tasks"""
    if task_id:
        task = storage.get_task(task_id)
        if not task:
            console.print(f"[red]✗[/red] Task #{task_id} not found")
            return
        
        if task.is_timer_running():
            duration = task.get_current_session_duration()
            console.print(f"[green]⏱[/green] Timer running for task #{task_id}: {task.text}")
            console.print(f"[cyan]  Current session: {task.format_time(duration)}[/cyan]")
            console.print(f"[dim]  Total time: {task.format_time(task.time_spent + duration)}[/dim]")
        else:
            console.print(f"[dim]No timer running for task #{task_id}[/dim]")
            if task.time_spent > 0:
                console.print(f"[dim]Total time spent: {task.format_time(task.time_spent)}[/dim]")
    else:
        tasks = storage.load_tasks()
        running_tasks = [t for t in tasks if t.is_timer_running()]
        
        if running_tasks:
            for task in running_tasks:
                duration = task.get_current_session_duration()
                console.print(f"[green]⏱[/green] Task #{task.id}: {task.text}")
                console.print(f"[cyan]  Running for: {task.format_time(duration)}[/cyan]")
        else:
            console.print("[dim]No active timers[/dim]")


@cli.command()
@click.option('--period', '-p', type=click.Choice(['week', 'month', 'all']), 
              default='week', help='Time period for report')
def timereport(period):
    """Generate time tracking report"""
    from datetime import timedelta
    
    tasks = storage.load_tasks()
    now = datetime.now()
    
    if period == 'week':
        start_date = now - timedelta(days=7)
        title = "Weekly Time Report"
    elif period == 'month':
        start_date = now - timedelta(days=30)
        title = "Monthly Time Report"
    else:
        start_date = None
        title = "All Time Report"
    
    relevant_tasks = []
    for task in tasks:
        if task.time_spent > 0:
            if start_date:
                task_logs = [log for log in task.time_logs 
                           if datetime.fromisoformat(log['ended_at']) >= start_date]
                if task_logs:
                    relevant_tasks.append((task, sum(log['duration'] for log in task_logs)))
            else:
                relevant_tasks.append((task, task.time_spent))
    
    if not relevant_tasks:
        console.print(f"[dim]No time tracked in the {period}[/dim]")
        return
    
    console.print(f"\n[bold cyan]{title}[/bold cyan]\n")
    
    table = Table()
    table.add_column("ID", style="cyan", width=4)
    table.add_column("Task")
    table.add_column("Estimated", style="dim", width=10)
    table.add_column("Spent", style="yellow", width=10)
    table.add_column("Remaining", width=10)
    table.add_column("Status", width=8)
    
    total_estimated = 0
    total_spent = 0
    
    for task, time_in_period in relevant_tasks:
        estimate_str = task.format_time(task.estimate) if task.estimate else "-"
        spent_str = task.format_time(time_in_period)
        
        if task.estimate:
            total_estimated += task.estimate
            remaining = task.get_time_remaining()
            if remaining > 0:
                remaining_str = task.format_time(remaining)
                status = "✓" if task.completed else "→"
                status_color = "green" if task.completed else "blue"
            elif remaining < 0:
                remaining_str = f"+{task.format_time(abs(remaining))}"
                status = "⚠"
                status_color = "yellow"
            else:
                remaining_str = "0m"
                status = "✓"
                status_color = "green"
        else:
            remaining_str = "-"
            status = "✓" if task.completed else "→"
            status_color = "green" if task.completed else "blue"
        
        total_spent += time_in_period
        
        table.add_row(
            str(task.id),
            task.text[:40] + "..." if len(task.text) > 40 else task.text,
            estimate_str,
            spent_str,
            remaining_str,
            f"[{status_color}]{status}[/{status_color}]"
        )
    
    console.print(table)
    
    console.print(f"\n[bold]Summary:[/bold]")
    if total_estimated > 0:
        console.print(f"  Total estimated: {format_time_helper(total_estimated)}")
    console.print(f"  Total spent: {format_time_helper(total_spent)}")
    if total_estimated > 0:
        efficiency = (total_estimated / max(total_spent, 1)) * 100
        console.print(f"  Efficiency: {efficiency:.1f}%")

if __name__ == '__main__':
    cli()<|MERGE_RESOLUTION|>--- conflicted
+++ resolved
@@ -8,21 +8,20 @@
 from rich.table import Table
 from pathlib import Path
 from tix.storage.json_storage import TaskStorage
-from tix.storage.context_storage import ContextStorage
+# from tix.storage.context_storage import ContextStorage
 from tix.storage.history import HistoryManager
 from tix.storage.backup import create_backup, list_backups, restore_from_backup
 from tix.models import Task
 from rich.prompt import Prompt
 from rich.markdown import Markdown
 from datetime import datetime
-from .storage import storage
-from .config import CONFIG
-from .context import context_storage
+# from .storage import storage
+# from .config import CONFIG
+# from .context import context_storage
 
 console = Console()
 storage = TaskStorage()
 
-<<<<<<< HEAD
 def parse_time_estimate(time_str: str) -> int:
     """Parse time string like '2h', '30m', '1h30m' into minutes"""
     time_str = time_str.lower().strip()
@@ -54,14 +53,12 @@
         return f"{hours}h"
     return f"{hours}h {mins}m"
 
-=======
 from typing import Optional, Dict, Any
 import json
 
 
-context_storage = ContextStorage()
+# context_storage = ContextStorage()
 history = HistoryManager()
->>>>>>> 7d100323
 
 @click.group(invoke_without_command=True)
 @click.version_option(version="0.8.0", prog_name="tix")
@@ -191,7 +188,6 @@
         console.print("[red]✗[/red] Task text cannot be empty")
         sys.exit(1)
 
-<<<<<<< HEAD
     estimate_minutes = None
     if estimate:
         try:
@@ -209,15 +205,6 @@
     all_tags = list(set(list(tag) + default_tags))
     
     new_task = storage.add_task(task, priority, all_tags, estimate=estimate_minutes)
-=======
-    # merge default tags from config
-    default_tags = CONFIG.get('defaults', {}).get('tags', [])
-    tags = list(default_tags) + list(tag)
-    tags = list(dict.fromkeys(tags))  # preserve order, unique
-
-    new_task = storage.add_task(task, priority, tags)
-
->>>>>>> 7d100323
     # Handle attachments
     if attach:
         attachment_dir = Path.home() / ".tix" / "attachments" / str(new_task.id)
@@ -244,7 +231,6 @@
 
     color = {'high': 'red', 'medium': 'yellow', 'low': 'green'}[priority]
     console.print(f"[green]✔[/green] Added task #{new_task.id}: [{color}]{task}[/{color}]")
-<<<<<<< HEAD
     
     # Show notification if enabled
     if CONFIG.get('notifications', {}).get('on_creation', True):
@@ -255,12 +241,6 @@
             console.print(f"[dim]  Attachments/Links added[/dim]")
         if estimate:
             console.print(f"[dim]  Estimated time: {new_task.format_time(estimate_minutes)}[/dim]")
-=======
-    if tags:
-        console.print(f"[dim]  Tags: {', '.join(tags)}[/dim]")
-    if attach or link:
-        console.print(f"[dim]  Attachments/Links added[/dim]")
->>>>>>> 7d100323
 
 
 @cli.command()
