# tix/cli.py -- cleaned, drop-in replacement preserving backup/restore feature
import click
import subprocess
import platform
import os
import sys
from rich.console import Console
from rich.table import Table
from pathlib import Path
from tix.storage.json_storage import TaskStorage
from tix.storage.context_storage import ContextStorage
from tix.storage.history import HistoryManager
from tix.storage.backup import create_backup, list_backups, restore_from_backup
from tix.models import Task
from rich.prompt import Prompt
from rich.markdown import Markdown
from datetime import datetime
<<<<<<< HEAD
import subprocess
import platform
import os
import sys
from .utils import get_date
from datetime import datetime
from importlib import import_module
=======
from .storage import storage
from .config import CONFIG
from .context import context_storage
>>>>>>> 7d100323

console = Console()
storage = TaskStorage()

from typing import Optional, Dict, Any
import json


context_storage = ContextStorage()
history = HistoryManager()

@click.group(invoke_without_command=True)
@click.version_option(version="0.8.0", prog_name="tix")
@click.pass_context
def cli(ctx):
    """⚡ TIX - Lightning-fast terminal task manager

    Quick start:
      tix add "My task" -p high    # Add a high priority task
      tix ls                        # List all active tasks
      tix done 1                    # Mark task #1 as done
      tix context list              # List all contexts
      tix --help                    # Show all commands
    """
    if ctx.invoked_subcommand is None:
        ctx.invoke(ls)

# -----------------------
# Backup CLI group
# -----------------------
@cli.group(help="Backup and restore task data")
def backup():
    pass


@backup.command("create")
@click.argument("filename", required=False)
@click.option("--data-file", type=click.Path(), default=None, help="Path to tix data file (for testing/dev)")
def backup_create(filename, data_file):
    """Create a timestamped backup of your tasks file."""
    try:
        data_path = Path(data_file) if data_file else storage.storage_path
        bpath = create_backup(data_path, filename)
        console.print(f"[green]✔ Backup created:[/green] {bpath}")
    except Exception as e:
        console.print(f"[red]Backup failed:[/red] {e}")
        raise click.Abort()


@backup.command("list")
@click.option("--data-file", type=click.Path(), default=None, help="Path to tix data file (for testing/dev)")
def backup_list(data_file):
    """List available backups for the active tasks file."""
    try:
        data_path = Path(data_file) if data_file else storage.storage_path
        backups = list_backups(data_path)
        if not backups:
            console.print("[dim]No backups found[/dim]")
            return
        for b in backups:
            console.print(str(b))
    except Exception as e:
        console.print(f"[red]Failed to list backups:[/red] {e}")
        raise click.Abort()


@backup.command("restore")
@click.argument("backup_file", required=True)
@click.option("--data-file", type=click.Path(), default=None, help="Path to tix data file (for testing/dev)")
@click.option("-y", "--yes", is_flag=True, help="Skip confirmation")
def backup_restore(backup_file, data_file, yes):
    """Restore tasks from a previous backup. Will ask confirmation by default."""
    try:
        data_path = Path(data_file) if data_file else storage.storage_path
        if not yes:
            if not click.confirm(f"About to restore backup '{backup_file}'. This will overwrite your current tasks file. Continue?"):
                console.print("[yellow]Restore cancelled[/yellow]")
                return
        restore_from_backup(backup_file, data_path, require_confirm=False)
        console.print("[green]✔ Restore complete[/green]")
    except FileNotFoundError as e:
        console.print(f"[red]Restore failed:[/red] {e}")
        raise click.Abort()
    except RuntimeError as e:
        console.print(f"[yellow]{e}[/yellow]")
        raise click.Abort()
    except Exception as e:
        console.print(f"[red]Restore failed:[/red] {e}")
        raise click.Abort()


# -----------------------
# Top-level restore
# -----------------------
@cli.command("restore")
@click.argument("backup_file", required=True)
@click.option("--data-file", type=click.Path(), default=None, help="Path to tix data file (for testing/dev)")
@click.option("-y", "--yes", is_flag=True, help="Skip confirmation")
def restore(backup_file, data_file, yes):
    """
    Restore tasks from a previous backup (top-level command).
    Usage: tix restore <backup_file>
    """
    try:
        data_path = Path(data_file) if data_file else storage.storage_path
        if not yes:
            if not click.confirm(f"About to restore backup '{backup_file}'. This will overwrite your current tasks file. Continue?"):
                console.print("[yellow]Restore cancelled[/yellow]")
                return
        restore_from_backup(backup_file, data_path, require_confirm=False)
        console.print("[green]✔ Restore complete[/green]")
    except FileNotFoundError as e:
        console.print(f"[red]Restore failed:[/red] {e}")
        raise click.Abort()
    except RuntimeError as e:
        console.print(f"[yellow]{e}[/yellow]")
        raise click.Abort()
    except Exception as e:
        console.print(f"[red]Restore failed:[/red] {e}")
        raise click.Abort()


@cli.command()
@click.argument('task')
@click.option('--priority', '-p', default='medium',
              type=click.Choice(['low', 'medium', 'high']),
              help='Set task priority')
@click.option('--tag', '-t', multiple=True, help='Add tags to task')
@click.option('--attach', '-f', multiple=True, help='Attach file(s)')
@click.option('--link', '-l', multiple=True, help='Attach URL(s)')
<<<<<<< HEAD
@click.option("--due", "-d", help="Due date of task")
@click.option('--global', 'is_global', is_flag=True, help='Make task visible in all contexts')
def add(task, priority, tag, attach, link, due, is_global):
=======
def add(task, priority, tag, attach, link):
>>>>>>> 7d100323
    """Add a new task"""
    from tix.config import CONFIG

    if not task or not task.strip():
        console.print("[red]✗[/red] Task text cannot be empty")
        sys.exit(1)
    date = get_date(due)
    if due and not date:
        console.print("[red]Error processing date")
        sys.exit(1)

<<<<<<< HEAD
    new_task = storage.add_task(task, priority, list(tag), due=date, is_global=is_global)
=======
    # merge default tags from config
    default_tags = CONFIG.get('defaults', {}).get('tags', [])
    tags = list(default_tags) + list(tag)
    tags = list(dict.fromkeys(tags))  # preserve order, unique

    new_task = storage.add_task(task, priority, tags)

>>>>>>> 7d100323
    # Handle attachments
    if attach:
        attachment_dir = Path.home() / ".tix" / "attachments" / str(new_task.id)
        attachment_dir.mkdir(parents=True, exist_ok=True)
        for file_path in attach:
            try:
                src = Path(file_path).expanduser().resolve()
                if not src.exists():
                    console.print(f"[red]✗[/red] File not found: {file_path}")
                    continue
                dest = attachment_dir / src.name
                dest.write_bytes(src.read_bytes())
                new_task.attachments.append(str(dest))
            except Exception as e:
                console.print(f"[red]✗[/red] Failed to attach {file_path}: {e}")

    # Links
    if link:
        if not hasattr(new_task, "links"):
            new_task.links = []
        new_task.links.extend(link)

    storage.update_task(new_task, record_history=False)

    color = {'high': 'red', 'medium': 'yellow', 'low': 'green'}[priority]
    console.print(f"[green]✔[/green] Added task #{new_task.id}: [{color}]{task}[/{color}]")
    if tags:
        console.print(f"[dim]  Tags: {', '.join(tags)}[/dim]")
    if attach or link:
        console.print(f"[dim]  Attachments/Links added[/dim]")


@cli.command()
@click.option("--all", "-a", "show_all", is_flag=True, help="Show completed tasks too")
def ls(show_all):
    """List all tasks"""
    from tix.config import CONFIG

    tasks = storage.load_tasks() if show_all else storage.get_active_tasks()

    if not tasks:
        console.print("[dim]No tasks found. Use 'tix add' to create one![/dim]")
        return

    # Get display settings from config
    display_config = CONFIG.get('display', {})
    show_ids = display_config.get('show_ids', True)
    show_dates = display_config.get('show_dates', False)
    compact_mode = display_config.get('compact_mode', False)
    max_text_length = display_config.get('max_text_length', 0)

    # color settings
    priority_colors = CONFIG.get('colors', {}).get('priority', {})
    status_colors = CONFIG.get('colors', {}).get('status', {})
    tag_color = CONFIG.get('colors', {}).get('tags', 'cyan')

    title = "All Tasks" if show_all else "Tasks"
    table = Table(title=title)
    if show_ids:
        table.add_column("ID", style="cyan", width=4)
    table.add_column("✔", width=3)
    table.add_column("Priority", width=8)
    table.add_column("Task")
<<<<<<< HEAD
    table.add_column("Tags", style="dim")
    table.add_column("Due Date")
    table.add_column("Scope", style="dim", width=6)
    count = dict()

    for task in sorted(tasks, key=lambda t: (t.completed, t.id)):
        status = "✔" if task.completed else "○"
        priority_color = {"high": "red", "medium": "yellow", "low": "green"}[task.priority]
        tags_str = ", ".join(task.tags) if task.tags else ""
        due_date_str = ""
        if task.due:
            due_date = datetime.strptime(task.due, r"%Y-%m-%d")
            if due_date < datetime.today():
                due_date_str = f"[red]{task.due}"
            else:
                due_date_str = task.due
        scope = "global" if task.is_global else "local"
=======
    if not compact_mode:
        table.add_column("Tags", style=tag_color)
    if show_dates:
        table.add_column("Created", style="dim")
>>>>>>> 7d100323

    count = dict()

<<<<<<< HEAD
        task_style = "dim strike" if task.completed else ""
        table.add_row(
            str(task.id),
            status,
            f"[{priority_color}]{task.priority}[/{priority_color}]",
            f"[{task_style}]{task.text}[/{task_style}]{attach_icon}" if task.completed else f"{task.text}{attach_icon}",
            tags_str,
            due_date_str,
            scope
        )
        count[task.completed] = count.get(task.completed, 0) + 1
=======
    for task in sorted(tasks, key=lambda t: (getattr(t, "completed", False), getattr(t, "id", 0))):
        status = "✔" if getattr(task, "completed", False) else "○"
        priority_color = priority_colors.get(getattr(task, "priority", "medium"),
                                            {'high': 'red', 'medium': 'yellow', 'low': 'green'}[getattr(task, "priority", "medium")])
        tags_str = ", ".join(getattr(task, "tags", [])) if getattr(task, "tags", None) else ""

        attach_icon = " 📎" if getattr(task, "attachments", None) or getattr(task, "links", None) else ""

        # text truncation
        text_val = getattr(task, "text", getattr(task, "task", ""))
        if max_text_length and max_text_length > 0 and len(text_val) > max_text_length:
            text_val = text_val[: max_text_length - 3] + "..."

        task_style = "dim strike" if getattr(task, "completed", False) else ""
        row = []
        if show_ids:
            row.append(str(getattr(task, "id", "")))
        row.append(status)
        row.append(f"[{priority_color}]{getattr(task, 'priority', '')}[/{priority_color}]")
        if getattr(task, "completed", False):
            row.append(f"[{task_style}]{text_val}[/{task_style}]{attach_icon}")
        else:
            row.append(f"{text_val}{attach_icon}")
        if not compact_mode:
            row.append(tags_str)
        if show_dates:
            created = getattr(task, "created", getattr(task, "created_at", None))
            if created:
                try:
                    created_date = datetime.fromisoformat(created).strftime('%Y-%m-%d')
                    row.append(created_date)
                except:
                    row.append("")
            else:
                row.append("")
        table.add_row(*row)
        count[getattr(task, "completed", False)] = count.get(getattr(task, "completed", False), 0) + 1
>>>>>>> 7d100323

    console.print(table)
    if not compact_mode:
        console.print("\n")
    console.print(f"[cyan]Total tasks:{sum(count.values())}")
    console.print(f"[cyan]Active tasks:{count.get(False, 0)}")
    console.print(f"[green]Completed tasks:{count.get(True, 0)}")

    if show_all:
        active = len([t for t in tasks if not getattr(t, "completed", False)])
        completed = len([t for t in tasks if getattr(t, "completed", False)])
        console.print(f"\n[dim]Total: {len(tasks)} | Active: {active} | Completed: {completed}[/dim]")


@cli.command()
@click.argument("task_id", type=int)
def done(task_id):
    """Mark a task as done"""
    from tix.config import CONFIG

    task = storage.get_task(task_id)
    if not task:
        console.print(f"[red]✗[/red] Task #{task_id} not found")
        return

    if getattr(task, "completed", False):
        console.print(f"[yellow]![/yellow] Task #{task_id} already completed")
        return

    # mark and persist
    if hasattr(task, "mark_done"):
        task.mark_done()
    else:
        task.completed = True
        task.completed_at = datetime.now().isoformat()
    storage.update_task(task)

    if CONFIG.get('notifications', {}).get('on_completion', True):
        console.print(f"[green]✔[/green] Completed: {getattr(task, 'text', getattr(task, 'task', ''))}")
    else:
        console.print(f"[green]✔[/green] Task #{task_id} completed")


@cli.command()
@click.argument("task_id", type=int)
@click.option("--confirm", "-y", is_flag=True, help="Skip confirmation")
def rm(task_id, confirm):
    """Remove a task"""
    task = storage.get_task(task_id)
    if not task:
        console.print(f"[red]✗[/red] Task #{task_id} not found")
        return

    if not confirm:
        if not click.confirm(f"Are you sure you want to delete task #{task_id}: '{getattr(task, 'text', getattr(task, 'task', ''))}'?"):
            console.print("[yellow]⚠ Cancelled[/yellow]")
            return

    # Auto-backup
    try:
        bpath = create_backup(storage.storage_path)
        console.print(f"[dim]Backup created before delete:[/dim] {bpath}")
    except Exception as e:
        console.print(f"[red]Failed to create backup before delete:[/red] {e}")
        console.print("[red]Aborting delete.[/red]")
        return

    # delete
    if hasattr(storage, "delete_task"):
        ok = storage.delete_task(task_id)
        if ok:
            console.print(f"[red]✗[/red] Removed: {getattr(task, 'text', getattr(task, 'task', ''))}")
    elif hasattr(storage, "remove_task"):
        storage.remove_task(task_id)
        console.print(f"[red]✖ Task {task_id} removed[/red]")
    else:
        # fallback: write back without that task
        try:
            tasks = storage.load_tasks()
            remaining = [t for t in tasks if getattr(t, "id", None) != task_id]
            if hasattr(storage, "save_tasks"):
                storage.save_tasks(remaining)
            else:
                console.print(f"[red]✗[/red] Could not remove task {task_id} (no supported API).")
        except Exception as e:
            console.print(f"[red]✗[/red] Error removing task: {e}")


@cli.command()
@click.option("--completed/--active", default=True, help="Clear completed or active tasks")
@click.option("--force", "-f", is_flag=True, help="Skip confirmation")
def clear(completed, force):
    """Clear multiple tasks at once"""
    tasks = storage.load_tasks()
    if completed:
        to_clear = [t for t in tasks if getattr(t, "completed", False)]
        remaining = [t for t in tasks if not getattr(t, "completed", False)]
        task_type = "completed"
    else:
        to_clear = [t for t in tasks if not getattr(t, "completed", False)]
        remaining = [t for t in tasks if getattr(t, "completed", False)]
        task_type = "active"

    if not to_clear:
        console.print(f"[yellow]No {task_type} tasks to clear[/yellow]")
        return

    count = len(to_clear)
    if not force:
        console.print(f"[yellow]About to clear {count} {task_type} task(s):[/yellow]")
        for task in to_clear[:5]:
            console.print(f"  - {getattr(task, 'text', getattr(task, 'task', ''))}")
        if count > 5:
            console.print(f"  ... and {count - 5} more")
        if not click.confirm("Continue?"):
            console.print("[dim]Cancelled[/dim]")
            return

    # Backup before clear
    try:
        bpath = create_backup(storage.storage_path)
        console.print(f"[dim]Backup created before clear:[/dim] {bpath}")
    except Exception as e:
        console.print(f"[red]Failed to create backup before clear:[/red] {e}")
        console.print("[red]Aborting clear.[/red]")
        return

    if hasattr(storage, "save_tasks"):
        storage.save_tasks(remaining)
    elif hasattr(storage, "save"):
        storage.save(remaining)
    else:
        # fallback: try update
        for t in remaining:
            try:
                storage.update_task(t)
            except Exception:
                pass

    console.print(f"[green]✔[/green] Cleared {count} {task_type} task(s)")


@cli.command()
@click.argument("task_id", type=int)
@click.option('--text', '-t', help='New task text')
@click.option('--priority', '-p', type=click.Choice(['low', 'medium', 'high']), help='New priority')
@click.option('--add-tag', multiple=True, help='Add tags')
@click.option('--remove-tag', multiple=True, help='Remove tags')
@click.option('--attach', '-f', multiple=True, help='Attach file(s)')
@click.option('--link', '-l', multiple=True, help='Attach URL(s)')
def edit(task_id, text, priority, add_tag, remove_tag, attach, link):
    """Edit a task"""
    task = storage.get_task(task_id)
    if not task:
        console.print(f"[red]✗[/red] Task #{task_id} not found")
        return

    changes = []
    if text:
        old = getattr(task, "text", getattr(task, "task", ""))
        task.text = text
        changes.append(f"text: '{old}' → '{text}'")
    if priority:
        old = getattr(task, "priority", None)
        task.priority = priority
        changes.append(f"priority: {old} → {priority}")
    for tag in add_tag:
        if tag not in getattr(task, "tags", []):
            if not hasattr(task, "tags"):
                task.tags = []
            task.tags.append(tag)
            changes.append(f"+tag: '{tag}'")
    for tag in remove_tag:
        if tag in getattr(task, "tags", []):
            task.tags.remove(tag)
            changes.append(f"-tag: '{tag}'")

    if attach:
        attachment_dir = Path.home() / ".tix" / "attachments" / str(task.id)
        attachment_dir.mkdir(parents=True, exist_ok=True)
        for file_path in attach:
            try:
                src = Path(file_path).expanduser().resolve()
                if not src.exists():
                    console.print(f"[red]✗[/red] File not found: {file_path}")
                    continue
                dest = attachment_dir / src.name
                dest.write_bytes(src.read_bytes())
                if not hasattr(task, "attachments"):
                    task.attachments = []
                task.attachments.append(str(dest))
            except Exception as e:
                console.print(f"[red]✗[/red] Failed to attach {file_path}: {e}")
        changes.append(f"attachments added: {[Path(f).name for f in attach]}")

    if link:
        if not hasattr(task, "links"):
            task.links = []
        task.links.extend(link)
        changes.append(f"links added: {list(link)}")

    if changes:
        storage.update_task(task)
        from tix.config import CONFIG
        if CONFIG.get('notifications', {}).get('on_update', True):
            console.print(f"[green]✔[/green] Updated task #{task_id}:")
            for c in changes:
                console.print(f"  • {c}")
        else:
            console.print(f"[green]✔[/green] Task #{task_id} updated")
    else:
        console.print("[yellow]No changes made[/yellow]")


@cli.command()
@click.argument("task_id", type=int)
def undo(task_id):
    """Mark a completed task as active again"""
    task = storage.get_task(task_id)
    if not task:
        console.print(f"[red]✗[/red] Task #{task_id} not found")
        return

    if not task.completed:
        console.print(f"[yellow]![/yellow] Task #{task_id} is not completed")
        return

    task.completed = False
    task.completed_at = None
    storage.update_task(task)
    console.print(f"[green]✔[/green] Reactivated: {task.text}")


@cli.command(name="done-all")
@click.argument("task_ids", nargs=-1, type=int, required=True)
def done_all(task_ids):
    """Mark multiple tasks as done"""
    completed = []
    not_found = []
    already_done = []
    for tid in task_ids:
        task = storage.get_task(tid)
        if not task:
            not_found.append(tid)
        elif getattr(task, "completed", False):
            already_done.append(tid)
        else:
            if hasattr(task, "mark_done"):
                task.mark_done()
            else:
                task.completed = True
                task.completed_at = datetime.now().isoformat()
            storage.update_task(task)
            completed.append((tid, getattr(task, "text", getattr(task, "task", ""))))
    if completed:
        console.print("[green]✔ Completed:[/green]")
        for tid, text in completed:
            console.print(f"  #{tid}: {text}")
    if already_done:
        console.print(f"[yellow]Already done: {', '.join(map(str, already_done))}[/yellow]")
    if not_found:
        console.print(f"[red]Not found: {', '.join(map(str, not_found))}[/red]")


@cli.command()
@click.argument("task_id", type=int)
@click.argument("priority", type=click.Choice(["low", "medium", "high"]))
def priority(task_id, priority):
    """Quick priority change"""
    task = storage.get_task(task_id)
    if not task:
        console.print(f"[red]✗[/red] Task #{task_id} not found")
        return
    old_priority = getattr(task, "priority", None)
    task.priority = priority
    storage.update_task(task)
    color = {"high": "red", "medium": "yellow", "low": "green"}[priority]
    console.print(f"[green]✔[/green] Changed priority: {old_priority} → [{color}]{priority}[/{color}]")

def apply(op):
    """Re-apply an operation (used for redo)"""
    if op["op"] == "add":
        tasks = storage.load_tasks()
        restored_task = Task.from_dict(op["after"])
        tasks.append(restored_task)
        storage.save_tasks(sorted(tasks, key=lambda t: t.id))
    elif op["op"] == "update":
        storage.update_task(Task.from_dict(op["after"]), record_history=False)
    elif op["op"] == "delete":
        storage.delete_task(op["before"]["id"], record_history=False)

def apply_inverse(op):
    """Apply the inverse of an operation (used for undo)"""
    if op["op"] == "add":
        deleted = storage.delete_task(op["after"]["id"], record_history=False)
    elif op["op"] == "update":
        storage.update_task(Task.from_dict(op["before"]), record_history=False)
    elif op["op"] == "delete":
        tasks = storage.load_tasks()
        restored_task = Task.from_dict(op["before"])
        tasks.append(restored_task)
        storage.save_tasks(sorted(tasks, key=lambda t: t.id))

@cli.command()
def undo():
    """Undo the last operation"""
    op = history.pop_undo()
    if not op:
        console.print("[yellow]No operations to undo[/yellow]")
        return

    apply_inverse(op)
    console.print(f"[green]✔ Undo complete[/green]")

@cli.command()
def redo():
    """Redo the last undone operation"""
    op = history.pop_redo()
    if not op:
        console.print("[yellow]No operations to redo[/yellow]")
        return

    apply(op)
    console.print(f"[green]✔ Redo complete[/green]")

@cli.command(name="done-all")
@click.argument("task_ids", nargs=-1, type=int, required=True)
def done_all(task_ids):
    """Mark multiple tasks as done"""
    completed = []
    not_found = []
    already_done = []

    for task_id in task_ids:
        task = storage.get_task(task_id)
        if not task:
            not_found.append(task_id)
        elif task.completed:
            already_done.append(task_id)
        else:
            task.mark_done()
            storage.update_task(task)
            completed.append((task_id, task.text))

    # Report results
    if completed:
        console.print("[green]✔ Completed:[/green]")
        for tid, text in completed:
            console.print(f"  #{tid}: {text}")

    if already_done:
        console.print(f"[yellow]Already done: {', '.join(map(str, already_done))}[/yellow]")

    if not_found:
        console.print(f"[red]Not found: {', '.join(map(str, not_found))}[/red]")
<<<<<<< HEAD


@cli.command()
@click.argument('task_id', type=int)
@click.option('--text', '-t', help='New task text')
@click.option('--priority', '-p', type=click.Choice(['low', 'medium', 'high']), help='New priority')
@click.option('--add-tag', multiple=True, help='Add tags')
@click.option('--remove-tag', multiple=True, help='Remove tags')
@click.option('--attach', '-f', multiple=True, help='Attach file(s)')
@click.option('--link', '-l', multiple=True, help='Attach URL(s)')
@click.option("--due", "-d", help="Due date of task")
def edit(task_id, text, priority, add_tag, remove_tag, attach, link, due):
    """Edit a task"""
    task = storage.get_task(task_id)
    if not task:
        console.print(f"[red]✗[/red] Task #{task_id} not found")
        return

    changes = []

    if text:
        old_text = task.text
        task.text = text
        changes.append(f"text: '{old_text}' → '{text}'")

    if priority:
        old_priority = task.priority
        task.priority = priority
        changes.append(f"priority: {old_priority} → {priority}")

    for tag in add_tag:
        if tag not in task.tags:
            task.tags.append(tag)
            changes.append(f"+tag: '{tag}'")

    for tag in remove_tag:
        if tag in task.tags:
            task.tags.remove(tag)
            changes.append(f"-tag: '{tag}'")

    if due:
        old_date = task.due
        new_date = get_date(due)
        if new_date:
            task.due = new_date
            changes.append(f"due date: {old_date} → {new_date}")
        else:
            console.print("[red]Error updating due date. Try again with proper format")
    # Handle attachments
    if attach:
        attachment_dir = Path.home() / ".tix/attachments" / str(task.id)
        attachment_dir.mkdir(parents=True, exist_ok=True)
        for file_path in attach:
            src = Path(file_path)
            dest = attachment_dir / src.name
            dest.write_bytes(src.read_bytes())
            task.attachments.append(str(dest))
        changes.append(f"attachments added: {[Path(f).name for f in attach]}")

    # Handle links
    if link:
        task.links.extend(link)
        changes.append(f"links added: {list(link)}")

    if changes:
        storage.update_task(task)
        console.print(f"[green]✔[/green] Updated task #{task_id}:")
        for change in changes:
            console.print(f"  • {change}")
    else:
        console.print("[yellow]No changes made[/yellow]")


@cli.command()
@click.argument("task_id", type=int)
@click.argument("priority", type=click.Choice(["low", "medium", "high"]))
def priority(task_id, priority):
    """Quick priority change"""
    task = storage.get_task(task_id)
    if not task:
        console.print(f"[red]✗[/red] Task #{task_id} not found")
        return

    old_priority = task.priority
    task.priority = priority
    storage.update_task(task)

    color = {"high": "red", "medium": "yellow", "low": "green"}[priority]
    console.print(
        f"[green]✔[/green] Changed priority: {old_priority} → [{color}]{priority}[/{color}]"
    )


@cli.command()
=======
        
@click.argument("name")
def context(name):
    """Switch or create context"""
    context_storage.set_active_context(name)
    console.print(f"[blue]Switched to context:[/blue] {name}")
>>>>>>> 7d100323
@click.argument("from_id", type=int)
@click.argument("to_id", type=int)
def move(from_id, to_id):
    """Move/renumber a task to a different ID"""
    if from_id == to_id:
        console.print("[yellow]Source and destination IDs are the same[/yellow]")
        return
    src = storage.get_task(from_id)
    if not src:
        console.print(f"[red]✗[/red] Task #{from_id} not found")
        return
    if storage.get_task(to_id):
        console.print(f"[red]✗[/red] Task #{to_id} already exists")
        return
    tasks = storage.load_tasks()
    tasks = [t for t in tasks if getattr(t, "id", None) != from_id]
    src.id = to_id
    tasks.append(src)
    if hasattr(storage, "save_tasks"):
        storage.save_tasks(sorted(tasks, key=lambda t: t.id))
    else:
        for t in tasks:
            storage.update_task(t)
    console.print(f"[green]✔[/green] Moved task from #{from_id} to #{to_id}")


@cli.command()
@click.argument("query")
@click.option("--tag", "-t", help="Filter by tag")
@click.option("--priority", "-p", type=click.Choice(["low", "medium", "high"]), help="Filter by priority")
@click.option("--completed", "-c", is_flag=True, help="Search in completed tasks")
def search(query, tag, priority, completed):
    """Search tasks by text"""
    tasks = storage.load_tasks()
    if not completed:
        tasks = [t for t in tasks if not getattr(t, "completed", False)]
    q = query.lower()
    results = [t for t in tasks if q in getattr(t, "text", getattr(t, "task", "")).lower()]
    if tag:
        results = [t for t in results if tag in getattr(t, "tags", [])]
    if priority:
        results = [t for t in results if getattr(t, "priority", None) == priority]
    if not results:
        console.print(f"[dim]No tasks matching '{query}'[/dim]")
        return
    table = Table()
    table.add_column("ID", style="cyan", width=4)
    table.add_column("✔", width=3)
    table.add_column("Priority", width=8)
    table.add_column("Task")
    table.add_column("Tags", style="dim")
    for t in results:
        status = "✔" if getattr(t, "completed", False) else "○"
        priority_color = {"high": "red", "medium": "yellow", "low": "green"}.get(getattr(t, "priority", "medium"), "yellow")
        tags_str = ", ".join(getattr(t, "tags", [])) if getattr(t, "tags", None) else ""
        ttext = getattr(t, "text", getattr(t, "task", ""))
        highlighted = ttext.replace(query, f"[bold yellow]{query}[/bold yellow]") if query.lower() in ttext.lower() else ttext
        table.add_row(str(getattr(t, "id", "")), status, f"[{priority_color}]{getattr(t, 'priority', '')}[/{priority_color}]", highlighted, tags_str)
    console.print(table)


# ---- Saved filters: replace the old `filter` command with this group ----
from typing import Optional, Dict, Any
import json

FILTERS_PATH = Path.home() / ".tix" / "filters.json"
FILTERS_PATH.parent.mkdir(parents=True, exist_ok=True)


def _load_saved_filters() -> Dict[str, Dict[str, Any]]:
    """Return mapping name -> filter-params"""
    if not FILTERS_PATH.exists():
        return {}
    try:
        with FILTERS_PATH.open("r", encoding="utf-8") as f:
            data = json.load(f)
            if isinstance(data, dict):
                return data
            return {}
    except Exception:
        return {}


def _save_saved_filters(filters: Dict[str, Dict[str, Any]]) -> bool:
    try:
        with FILTERS_PATH.open("w", encoding="utf-8") as f:
            json.dump(filters, f, indent=2, sort_keys=True)
        return True
    except Exception:
        return False


@cli.group()
def filter():
    """Manage and apply saved filters"""
    pass


@filter.command("apply")
@click.option("--priority", "-p", type=click.Choice(["low", "medium", "high"]), help="Filter by priority")
@click.option("--tag", "-t", help="Filter by tag")
@click.option("--completed/--active", "-c/-a", default=None, help="Filter by completion status")
@click.option("--saved", "-s", "saved_name", help="Apply a saved filter by name")
def filter_apply(priority: Optional[str], tag: Optional[str], completed: Optional[bool], saved_name: Optional[str]):
    """
    Apply a filter (immediately). Use --saved <name> to apply saved filters.
    If --saved is provided, any inline options are ignored (saved filter takes precedence).
    """
    # If saved filter requested, load and override CLI params
    if saved_name:
        saved = _load_saved_filters().get(saved_name)
        if not saved:
            console.print(f"[red]✗[/red] Saved filter '{saved_name}' not found")
            return
        priority = saved.get("priority")
        tag = saved.get("tag")
        completed = saved.get("completed")

    # Now perform filtering (same UX as previous 'filter' command)
    tasks = storage.load_tasks() if hasattr(storage, "load_tasks") else []

    # completion filter: None = all, True = completed, False = active
    if completed is not None:
        tasks = [t for t in tasks if getattr(t, "completed", False) == completed]

    if priority:
        tasks = [t for t in tasks if getattr(t, "priority", None) == priority]

    if tag:
        tasks = [t for t in tasks if tag in getattr(t, "tags", [])]

    if not tasks:
        console.print("[dim]No matching tasks[/dim]")
        return

    # Build filter description
    filters_desc = []
    if priority:
        filters_desc.append(f"priority={priority}")
    if tag:
        filters_desc.append(f"tag='{tag}'")
    if completed is not None:
        filters_desc.append("completed" if completed else "active")
    filter_desc = " AND ".join(filters_desc) if filters_desc else "all"
    console.print(f"[bold]{len(tasks)} task(s) matching [{filter_desc}]:[/bold]\n")

    table = Table()
    table.add_column("ID", style="cyan", width=4)
    table.add_column("✔", width=3)
    table.add_column("Priority", width=8)
    table.add_column("Task")
    table.add_column("Tags", style="dim")

    for task in sorted(tasks, key=lambda t: (getattr(t, "completed", False), getattr(t, "id", 0))):
        status = "✔" if getattr(task, "completed", False) else "○"
        priority_color = {"high": "red", "medium": "yellow", "low": "green"}.get(getattr(task, "priority", "medium"), "yellow")
        tags_str = ", ".join(getattr(task, "tags", [])) if getattr(task, "tags", None) else ""
        table.add_row(
            str(getattr(task, "id", "")),
            status,
            f"[{priority_color}]{getattr(task, 'priority', '')}[/{priority_color}]",
            getattr(task, "text", getattr(task, "task", "")),
            tags_str,
        )

    console.print(table)


@filter.command("save")
@click.argument("name")
@click.option("--priority", "-p", type=click.Choice(["low", "medium", "high"]), help="Filter by priority")
@click.option("--tag", "-t", help="Filter by tag")
@click.option("--completed/--active", "-c/-a", default=None, help="Filter by completion status")
@click.option("--force", "-f", is_flag=True, help="Overwrite existing saved filter of same name")
def filter_save(name: str, priority: Optional[str], tag: Optional[str], completed: Optional[bool], force: bool):
    """
    Save a filter under <name>. Later you can apply it with `tix filter apply --saved <name>`.
    Example: tix filter save work -t work -p high
    """
    filters = _load_saved_filters()
    if name in filters and not force:
        console.print(f"[red]✗[/red] A saved filter named '{name}' already exists. Use --force to overwrite.")
        return

    storage_obj = {
        "priority": priority,
        "tag": tag,
        # store completed as True/False/null
        "completed": None if completed is None else (True if completed else False),
        "saved_at": datetime.now().isoformat()
    }

    # Remove empty keys
    storage_obj = {k: v for k, v in storage_obj.items() if v is not None}
    filters[name] = storage_obj
    if _save_saved_filters(filters):
        console.print(f"[green]✔[/green] Saved filter '{name}'")
        # quick usage hint
        parts = []
        if "priority" in storage_obj:
            parts.append(f"-p {storage_obj['priority']}")
        if "tag" in storage_obj:
            parts.append(f"-t {storage_obj['tag']}")
        if "completed" in storage_obj:
            parts.append("--completed" if storage_obj["completed"] else "--active")
        if parts:
            console.print(f"[dim]Use: tix filter apply --saved {name}  (equivalent: tix filter apply {' '.join(parts)})[/dim]")
    else:
        console.print(f"[red]✗[/red] Failed to save filter '{name}'")


@filter.command("list")
def filter_list():
    """List saved filters"""
    filters = _load_saved_filters()
    if not filters:
        console.print("[dim]No saved filters[/dim]")
        return

    table = Table(title="Saved Filters")
    table.add_column("Name", style="cyan")
    table.add_column("Filter", style="dim")
    table.add_column("Saved At", style="green", width=22)

    for name, obj in sorted(filters.items(), key=lambda x: x[0]):
        parts = []
        if "priority" in obj:
            parts.append(f"priority={obj['priority']}")
        if "tag" in obj:
            parts.append(f"tag='{obj['tag']}'")
        if "completed" in obj:
            parts.append("completed" if obj["completed"] else "active")
        filter_desc = " AND ".join(parts) if parts else "all"
        saved_at = obj.get("saved_at", "-")
        table.add_row(name, filter_desc, saved_at)

    console.print(table)
# ---- end saved filters ----



@cli.command()
@click.option("--no-tags", is_flag=True, help="Show tasks without tags")
def tags(no_tags):
    """List all unique tags or tasks without tags"""
    tasks = storage.load_tasks()
    if no_tags:
        untagged = [t for t in tasks if not getattr(t, "tags", [])]
        if not untagged:
            console.print("[dim]All tasks have tags[/dim]")
            return
        console.print(f"[bold]{len(untagged)} task(s) without tags:[/bold]\n")
        for t in untagged:
            status = "✔" if getattr(t, "completed", False) else "○"
            console.print(f"{status} #{getattr(t,'id','')}: {getattr(t,'text',getattr(t,'task',''))}")
    else:
        tag_counts = {}
        for t in tasks:
            for tg in getattr(t, "tags", []):
                tag_counts[tg] = tag_counts.get(tg, 0) + 1
        if not tag_counts:
            console.print("[dim]No tags found[/dim]")
            return
        console.print("[bold]Tags in use:[/bold]\n")
        for tg, cnt in sorted(tag_counts.items(), key=lambda x: (-x[1], x[0])):
            console.print(f"  • {tg} ({cnt} task{'s' if cnt != 1 else ''})")


@cli.command()
@click.option("--detailed", "-d", is_flag=True, help="Show detailed breakdown")
def stats(detailed):
    """Show task statistics"""
    from tix.commands.stats import show_stats
    show_stats(storage)
    if detailed:
        tasks = storage.load_tasks()
        if tasks:
            console.print("\n[bold]Detailed Breakdown:[/bold]\n")
            from collections import defaultdict
            by_day = defaultdict(list)
            for t in tasks:
                if getattr(t, "completed", False) and getattr(t, "completed_at", None):
                    try:
                        day = datetime.fromisoformat(getattr(t, "completed_at")).date()
                    except Exception:
                        continue
                    by_day[day].append(t)
            if by_day:
                console.print("[bold]Recent Completions:[/bold]")
                for day in sorted(by_day.keys(), reverse=True)[:5]:
                    console.print(f"  • {day}: {len(by_day[day])} task(s)")


@cli.command()
@click.option('--format', '-f', type=click.Choice(['text', 'json','markdown']), default='text', help='Output format')
@click.option('--output', '-o', type=click.Path(), help='Output to file')
def report(format, output):
    """Generate a task report"""
    tasks = storage.load_tasks()
    if not tasks:
        console.print("[dim]No tasks to report[/dim]")
        return
    active = [t for t in tasks if not getattr(t, "completed", False)]
    completed = [t for t in tasks if getattr(t, "completed", False)]
    if format == "json":
        import json
        report_data = {'generated': datetime.now().isoformat(),
                       'summary': {'total': len(tasks), 'active': len(active), 'completed': len(completed)},
                       'tasks': [t.to_dict() for t in tasks]}
        report_text = json.dumps(report_data, indent=2)
    elif format == 'markdown':
        lines = ["# TIX Task Report", "", f"**Generated:** {datetime.now().strftime('%Y-%m-%d %H:%M')}", "", "## Summary", "", f"- **Total Tasks:** {len(tasks)}", f"- **Active:** {len(active)}", f"- **Completed:** {len(completed)}", ""]
        for t in active:
            tags = f" `{', '.join(getattr(t,'tags',[]))}`" if getattr(t,'tags',None) else ""
            lines.append(f"- [ ] **#{getattr(t,'id','')}** {getattr(t,'text',getattr(t,'task',''))}{tags}")
        if completed:
            lines.append("")
            lines.append("## Completed Tasks")
            lines.append("")
            lines.append("| ID | Task | Priority | Tags | Completed At |")
            lines.append("|---|---|---|---|---|")
            for t in completed:
                tags = ", ".join([f"`{x}`" for x in getattr(t,'tags',[])]) if getattr(t,'tags',None) else "-"
                comp = getattr(t,'completed_at', "-")
                lines.append(f"| #{getattr(t,'id','')} | ~~{getattr(t,'text',getattr(t,'task',''))}~~ | {getattr(t,'priority','')} | {tags} | {comp} |")
        report_text = "\n".join(lines)
    else:
        lines = ["TIX TASK REPORT", "="*40, f"Generated: {datetime.now().strftime('%Y-%m-%d %H:%M')}", "", f"Total Tasks: {len(tasks)}", f"Active: {len(active)}", f"Completed: {len(completed)}", "", "ACTIVE TASKS:", "-"*20]
        for t in active:
            tags = f" [{', '.join(getattr(t,'tags',[]))}]" if getattr(t,'tags',None) else ""
            lines.append(f"#{getattr(t,'id','')} [{getattr(t,'priority','')}] {getattr(t,'text',getattr(t,'task',''))}{tags}")
        lines.append("")
        lines.append("COMPLETED TASKS:")
        lines.append("-"*20)
        for t in completed:
            tags = f" [{', '.join(getattr(t,'tags',[]))}]" if getattr(t,'tags',None) else ""
            lines.append(f"#{getattr(t,'id','')} ✔ {getattr(t,'text',getattr(t,'task',''))}{tags}")
        report_text = "\n".join(lines)
    if output:
        Path(output).write_text(report_text)
        console.print(f"[green]✔[/green] Report saved to {output}")
    else:
        console.print(report_text)



@cli.command()
@click.argument('task_id', type=int)
def open(task_id):
    """Open all attachments and links for a task"""
    task = storage.get_task(task_id)
    if not task:
        console.print(f"[red]✗[/red] Task #{task_id} not found")
        return
    if not getattr(task, "attachments", None) and not getattr(task, "links", None):
        console.print(f"[yellow]![/yellow] Task {task_id} has no attachments or links")
        return

    def safe_open(path_or_url, is_link=False):
        system = platform.system()
        try:
            if system == "Linux":
                if "microsoft" in platform.release().lower():
                    subprocess.Popen(["explorer.exe", str(path_or_url)], stdout=subprocess.DEVNULL, stderr=subprocess.DEVNULL)
                else:
                    subprocess.Popen(["xdg-open", str(path_or_url)], stdout=subprocess.DEVNULL, stderr=subprocess.DEVNULL)
            elif system == "Darwin":
                subprocess.Popen(["open", str(path_or_url)], stdout=subprocess.DEVNULL, stderr=subprocess.DEVNULL)
            elif system == "Windows":
                subprocess.Popen(["explorer.exe", str(path_or_url)], stdout=subprocess.DEVNULL, stderr=subprocess.DEVNULL)
            console.print(f"[green]✔[/green] Opened {'link' if is_link else 'file'}: {path_or_url}")
        except Exception as e:
            console.print(f"[yellow]![/yellow] Could not open {'link' if is_link else 'file'}: {path_or_url} ({e})")

    for file_path in getattr(task, "attachments", []):
        p = Path(file_path)
        if not p.exists():
            console.print(f"[red]✗[/red] File not found: {file_path}")
            continue
        safe_open(p)
    for url in getattr(task, "links", []):
        safe_open(url, is_link=True)


@cli.command()
@click.option('--all', '-a', 'show_all', is_flag=True, help='Show completed tasks too')
def interactive(show_all):
    """launch interactive terminal ui"""
    try:
        from tix.tui.app import Tix
    except Exception as e:
        console.print(f"[red]failed to load tui: {e}[/red]")
        sys.exit(1)
    app = Tix(show_all=show_all)
    app.run()


@cli.group()
def config():
    """Manage TIX configuration settings"""
    pass


@config.command('init')
def config_init():
    """Initialize configuration file with defaults"""
    from tix.config import create_default_config_if_not_exists, get_config_path

    if create_default_config_if_not_exists():
        console.print(f"[green]✔[/green] Created default config at {get_config_path()}")
    else:
        console.print(f"[yellow]![/yellow] Config file already exists at {get_config_path()}")


@config.command('show')
@click.option('--key', '-k', help='Show specific config key (e.g., defaults.priority)')
def config_show(key):
    """Show current configuration"""
    from tix.config import load_config, get_config_value, get_config_path
    import yaml

    if key:
        value = get_config_value(key)
        if value is None:
            console.print(f"[red]✗[/red] Config key '{key}' not found")
        else:
            console.print(f"[cyan]{key}:[/cyan] {value}")
    else:
        config = load_config()
        console.print(f"[bold]Configuration from {get_config_path()}:[/bold]\n")
        console.print(yaml.dump(config, default_flow_style=False, sort_keys=False))


@config.command('set')
@click.argument('key')
@click.argument('value')
def config_set(key, value):
    """Set a configuration value (e.g., tix config set defaults.priority high)"""
    from tix.config import set_config_value

    # Try to parse value as YAML to support different types
    import yaml
    try:
        parsed_value = yaml.safe_load(value)
    except yaml.YAMLError:
        parsed_value = value

    if set_config_value(key, parsed_value):
        console.print(f"[green]✔[/green] Set {key} = {parsed_value}")
    else:
        console.print(f"[red]✗[/red] Failed to set configuration")


@config.command('get')
@click.argument('key')
def config_get(key):
    """Get a configuration value"""
    from tix.config import get_config_value

    value = get_config_value(key)
    if value is None:
        console.print(f"[red]✗[/red] Config key '{key}' not found")
    else:
        console.print(f"{value}")


@config.command('reset')
@click.option('--confirm', '-y', is_flag=True, help='Skip confirmation')
def config_reset(confirm):
    """Reset configuration to defaults"""
    from tix.config import DEFAULT_CONFIG, save_config, get_config_path

    if not confirm:
        if not click.confirm("Are you sure you want to reset configuration to defaults?"):
            console.print("[yellow]⚠ Cancelled[/yellow]")
            return

    if save_config(DEFAULT_CONFIG):
        console.print(f"[green]✔[/green] Reset configuration to defaults at {get_config_path()}")
    else:
        console.print(f"[red]✗[/red] Failed to reset configuration")


@config.command('path')
def config_path():
    """Show path to configuration file"""
    from tix.config import get_config_path
    console.print(get_config_path())


@config.command('edit')
def config_edit():
    """Open configuration file in default editor"""
    from tix.config import get_config_path, create_default_config_if_not_exists

    create_default_config_if_not_exists()
    config_path = get_config_path()

    editor = os.environ.get('EDITOR', 'nano')
    try:
        subprocess.run([editor, config_path])
        console.print(f"[green]✔[/green] Configuration edited")
    except Exception as e:
        console.print(f"[red]✗[/red] Failed to open editor: {e}")
        console.print(f"[dim]Try: export EDITOR=vim or export EDITOR=nano[/dim]")


if __name__ == '__main__':
    cli()<|MERGE_RESOLUTION|>--- conflicted
+++ resolved
@@ -15,19 +15,9 @@
 from rich.prompt import Prompt
 from rich.markdown import Markdown
 from datetime import datetime
-<<<<<<< HEAD
-import subprocess
-import platform
-import os
-import sys
-from .utils import get_date
-from datetime import datetime
-from importlib import import_module
-=======
 from .storage import storage
 from .config import CONFIG
 from .context import context_storage
->>>>>>> 7d100323
 
 console = Console()
 storage = TaskStorage()
@@ -158,27 +148,14 @@
 @click.option('--tag', '-t', multiple=True, help='Add tags to task')
 @click.option('--attach', '-f', multiple=True, help='Attach file(s)')
 @click.option('--link', '-l', multiple=True, help='Attach URL(s)')
-<<<<<<< HEAD
-@click.option("--due", "-d", help="Due date of task")
-@click.option('--global', 'is_global', is_flag=True, help='Make task visible in all contexts')
-def add(task, priority, tag, attach, link, due, is_global):
-=======
 def add(task, priority, tag, attach, link):
->>>>>>> 7d100323
     """Add a new task"""
     from tix.config import CONFIG
 
     if not task or not task.strip():
         console.print("[red]✗[/red] Task text cannot be empty")
         sys.exit(1)
-    date = get_date(due)
-    if due and not date:
-        console.print("[red]Error processing date")
-        sys.exit(1)
-
-<<<<<<< HEAD
-    new_task = storage.add_task(task, priority, list(tag), due=date, is_global=is_global)
-=======
+
     # merge default tags from config
     default_tags = CONFIG.get('defaults', {}).get('tags', [])
     tags = list(default_tags) + list(tag)
@@ -186,7 +163,6 @@
 
     new_task = storage.add_task(task, priority, tags)
 
->>>>>>> 7d100323
     # Handle attachments
     if attach:
         attachment_dir = Path.home() / ".tix" / "attachments" / str(new_task.id)
@@ -250,46 +226,13 @@
     table.add_column("✔", width=3)
     table.add_column("Priority", width=8)
     table.add_column("Task")
-<<<<<<< HEAD
-    table.add_column("Tags", style="dim")
-    table.add_column("Due Date")
-    table.add_column("Scope", style="dim", width=6)
-    count = dict()
-
-    for task in sorted(tasks, key=lambda t: (t.completed, t.id)):
-        status = "✔" if task.completed else "○"
-        priority_color = {"high": "red", "medium": "yellow", "low": "green"}[task.priority]
-        tags_str = ", ".join(task.tags) if task.tags else ""
-        due_date_str = ""
-        if task.due:
-            due_date = datetime.strptime(task.due, r"%Y-%m-%d")
-            if due_date < datetime.today():
-                due_date_str = f"[red]{task.due}"
-            else:
-                due_date_str = task.due
-        scope = "global" if task.is_global else "local"
-=======
     if not compact_mode:
         table.add_column("Tags", style=tag_color)
     if show_dates:
         table.add_column("Created", style="dim")
->>>>>>> 7d100323
 
     count = dict()
 
-<<<<<<< HEAD
-        task_style = "dim strike" if task.completed else ""
-        table.add_row(
-            str(task.id),
-            status,
-            f"[{priority_color}]{task.priority}[/{priority_color}]",
-            f"[{task_style}]{task.text}[/{task_style}]{attach_icon}" if task.completed else f"{task.text}{attach_icon}",
-            tags_str,
-            due_date_str,
-            scope
-        )
-        count[task.completed] = count.get(task.completed, 0) + 1
-=======
     for task in sorted(tasks, key=lambda t: (getattr(t, "completed", False), getattr(t, "id", 0))):
         status = "✔" if getattr(task, "completed", False) else "○"
         priority_color = priority_colors.get(getattr(task, "priority", "medium"),
@@ -327,7 +270,6 @@
                 row.append("")
         table.add_row(*row)
         count[getattr(task, "completed", False)] = count.get(getattr(task, "completed", False), 0) + 1
->>>>>>> 7d100323
 
     console.print(table)
     if not compact_mode:
@@ -683,109 +625,12 @@
 
     if not_found:
         console.print(f"[red]Not found: {', '.join(map(str, not_found))}[/red]")
-<<<<<<< HEAD
-
-
-@cli.command()
-@click.argument('task_id', type=int)
-@click.option('--text', '-t', help='New task text')
-@click.option('--priority', '-p', type=click.Choice(['low', 'medium', 'high']), help='New priority')
-@click.option('--add-tag', multiple=True, help='Add tags')
-@click.option('--remove-tag', multiple=True, help='Remove tags')
-@click.option('--attach', '-f', multiple=True, help='Attach file(s)')
-@click.option('--link', '-l', multiple=True, help='Attach URL(s)')
-@click.option("--due", "-d", help="Due date of task")
-def edit(task_id, text, priority, add_tag, remove_tag, attach, link, due):
-    """Edit a task"""
-    task = storage.get_task(task_id)
-    if not task:
-        console.print(f"[red]✗[/red] Task #{task_id} not found")
-        return
-
-    changes = []
-
-    if text:
-        old_text = task.text
-        task.text = text
-        changes.append(f"text: '{old_text}' → '{text}'")
-
-    if priority:
-        old_priority = task.priority
-        task.priority = priority
-        changes.append(f"priority: {old_priority} → {priority}")
-
-    for tag in add_tag:
-        if tag not in task.tags:
-            task.tags.append(tag)
-            changes.append(f"+tag: '{tag}'")
-
-    for tag in remove_tag:
-        if tag in task.tags:
-            task.tags.remove(tag)
-            changes.append(f"-tag: '{tag}'")
-
-    if due:
-        old_date = task.due
-        new_date = get_date(due)
-        if new_date:
-            task.due = new_date
-            changes.append(f"due date: {old_date} → {new_date}")
-        else:
-            console.print("[red]Error updating due date. Try again with proper format")
-    # Handle attachments
-    if attach:
-        attachment_dir = Path.home() / ".tix/attachments" / str(task.id)
-        attachment_dir.mkdir(parents=True, exist_ok=True)
-        for file_path in attach:
-            src = Path(file_path)
-            dest = attachment_dir / src.name
-            dest.write_bytes(src.read_bytes())
-            task.attachments.append(str(dest))
-        changes.append(f"attachments added: {[Path(f).name for f in attach]}")
-
-    # Handle links
-    if link:
-        task.links.extend(link)
-        changes.append(f"links added: {list(link)}")
-
-    if changes:
-        storage.update_task(task)
-        console.print(f"[green]✔[/green] Updated task #{task_id}:")
-        for change in changes:
-            console.print(f"  • {change}")
-    else:
-        console.print("[yellow]No changes made[/yellow]")
-
-
-@cli.command()
-@click.argument("task_id", type=int)
-@click.argument("priority", type=click.Choice(["low", "medium", "high"]))
-def priority(task_id, priority):
-    """Quick priority change"""
-    task = storage.get_task(task_id)
-    if not task:
-        console.print(f"[red]✗[/red] Task #{task_id} not found")
-        return
-
-    old_priority = task.priority
-    task.priority = priority
-    storage.update_task(task)
-
-    color = {"high": "red", "medium": "yellow", "low": "green"}[priority]
-    console.print(
-        f"[green]✔[/green] Changed priority: {old_priority} → [{color}]{priority}[/{color}]"
-    )
-
-
-@cli.command()
-=======
         
 @click.argument("name")
 def context(name):
     """Switch or create context"""
     context_storage.set_active_context(name)
     console.print(f"[blue]Switched to context:[/blue] {name}")
->>>>>>> 7d100323
 @click.argument("from_id", type=int)
 @click.argument("to_id", type=int)
 def move(from_id, to_id):
@@ -1131,7 +976,6 @@
         console.print(report_text)
 
 
-
 @cli.command()
 @click.argument('task_id', type=int)
 def open(task_id):
